# -*- coding: utf-8 -*-
# ------------------------------------------------------------------------------
#
#   Copyright 2021-2022 Valory AG
#
#   Licensed under the Apache License, Version 2.0 (the "License");
#   you may not use this file except in compliance with the License.
#   You may obtain a copy of the License at
#
#       http://www.apache.org/licenses/LICENSE-2.0
#
#   Unless required by applicable law or agreed to in writing, software
#   distributed under the License is distributed on an "AS IS" BASIS,
#   WITHOUT WARRANTIES OR CONDITIONS OF ANY KIND, either express or implied.
#   See the License for the specific language governing permissions and
#   limitations under the License.
#
# ------------------------------------------------------------------------------

"""Tendermint manager."""
import json
import logging
import os
import signal
import subprocess  # nosec:
from logging import Logger
from pathlib import Path
from threading import Event, Thread
from typing import Any, List, Optional


DEFAULT_LOG_FILE = "tendermint.log"


class StoppableThread(Thread):
    """Thread class with a stop() method."""

    def __init__(self, *args: Any, **kwargs: Any) -> None:
        """Initialise the thread."""
        super(StoppableThread, self).__init__(*args, **kwargs)
        self._stop_event = Event()

    def stop(self) -> None:
        """Set the stop event."""
        self._stop_event.set()

    def stopped(self) -> bool:
        """Check if the thread is stopped."""
        return self._stop_event.is_set()


class TendermintParams:  # pylint: disable=too-few-public-methods
    """Tendermint node parameters."""

    def __init__(  # pylint: disable=too-many-arguments
        self,
        proxy_app: str,
        consensus_create_empty_blocks: bool,
        p2p_laddr: str = "tcp://0.0.0.0:26656",
        rpc_laddr: str = "tcp://0.0.0.0:26657",
        p2p_seeds: Optional[List[str]] = None,
        home: Optional[str] = None,
    ):
        """
        Initialize the parameters to the Tendermint node.

        :param proxy_app: ABCI address.
        :param rpc_laddr: RPC address.
        :param p2p_laddr: P2P address.
        :param consensus_create_empty_blocks: if true, Tendermint node creates empty blocks.
        :param home: Tendermint's home directory.
        """
        self.proxy_app = proxy_app
        self.p2p_laddr = p2p_laddr
        self.rpc_laddr = rpc_laddr
<<<<<<< HEAD
        self.p2p_seeds = p2p_seeds or []
=======
>>>>>>> b94f7a78
        self.consensus_create_empty_blocks = consensus_create_empty_blocks
        self.home = home


class TendermintNode:
    """A class to manage a Tendermint node."""

    def __init__(self, params: TendermintParams, logger: Optional[Logger] = None):
        """
        Initialize a Tendermint node.

        :param params: the parameters.
        :param logger: the logger.
        """
        self.log_file = os.environ.get("LOG_FILE", DEFAULT_LOG_FILE)
        self.params = params
        self.logger = logger or logging.getLogger()

        self._process: Optional[subprocess.Popen] = None
        self._monitoring: Optional[StoppableThread] = None

    def _build_init_command(self) -> List[str]:
        """Build the 'init' command."""
        cmd = [
            "tendermint",
            "init",
        ]
        if self.params.home is not None:  # pragma: nocover
            cmd += ["--home", self.params.home]
        return cmd

    def _build_node_command(self) -> List[str]:
        """Build the 'node' command."""
        cmd = [
            "tendermint",
            "node",
            f"--proxy_app={self.params.proxy_app}",
            f"--rpc.laddr={self.params.rpc_laddr}",
            f"--p2p.laddr={self.params.p2p_laddr}",
<<<<<<< HEAD
            f"--p2p.seeds={','.join(self.params.p2p_seeds)}",
=======
>>>>>>> b94f7a78
            f"--consensus.create_empty_blocks={str(self.params.consensus_create_empty_blocks).lower()}",
        ]
        if self.params.home is not None:  # pragma: nocover
            cmd += ["--home", self.params.home]
        return cmd

    def init(self) -> None:
        """Initialize Tendermint node."""
        cmd = self._build_init_command()
        subprocess.call(cmd)  # nosec

    def _start_tm_process(self) -> None:
        """Start a Tendermint node process."""
        if self._process is not None:  # pragma: nocover
            return
        cmd = self._build_node_command()

        self._process = (
            subprocess.Popen(  # nosec # pylint: disable=consider-using-with,W1509
                cmd,
                preexec_fn=os.setsid,  # stdout=file
                stdout=subprocess.PIPE,
                stderr=subprocess.STDOUT,
                bufsize=1,
                universal_newlines=True,
            )
        )
        self.write_line("Tendermint process started\n")

    def _start_monitoring_thread(self) -> None:
        """Start a monitoring thread."""
        self._monitoring = StoppableThread(target=self.check_server_status)
        self._monitoring.start()

    def start(self) -> None:
        """Start a Tendermint node process."""
        self._start_tm_process()
        self._start_monitoring_thread()

    def _stop_tm_process(self) -> None:
        """Stop a Tendermint node process."""
        if self._process is None:
            return
        os.killpg(os.getpgid(self._process.pid), signal.SIGTERM)
        self._process = None
        self.write_line("Tendermint process stopped\n")

    def _stop_monitoring_thread(self) -> None:
        """Stop a monitoring process."""
        if self._monitoring is not None:
            self._monitoring.stop()  # set stop event
            self._monitoring.join()

    def stop(self) -> None:
        """Stop a Tendermint node process."""
        self._stop_monitoring_thread()
        self._stop_tm_process()

    def prune_blocks(self) -> None:
        """Prune blocks from the Tendermint state"""
        subprocess.call(  # nosec:
            ["tendermint", "--home", str(self.params.home), "unsafe-reset-all"]
        )

    def write_line(self, line: str) -> None:
        """Open and write a line to the log file."""
        with open(self.log_file, "a") as file:
            file.write(line)

    def check_server_status(
        self,
    ) -> None:
        """Check server status."""
        self.write_line("Monitoring thread started\n")
        while True:
            try:
                if self._monitoring.stopped():  # type: ignore
                    break  # break from the loop immediately.
                line = self._process.stdout.readline()  # type: ignore
                self.write_line(line)
                for trigger in [
                    "RPC HTTP server stopped",  # this occurs when we lose connection from the tm side
                    "Stopping abci.socketClient for error: read message: EOF module=abci-client connection=",  # this occurs when we lose connection from the AEA side.
                ]:
                    if line.find(trigger) >= 0:
                        self._stop_tm_process()
                        self._start_tm_process()
                        self.write_line(
                            f"Restarted the HTTP RPC server, as a connection was dropped with message:\n\t\t {line}\n"
                        )
            except Exception as e:
                self.write_line(f"Error!: {str(e)}")
        self.write_line("Monitoring thread terminated\n")

    def reset_genesis_file(self, genesis_time: str, app_hash: str) -> None:
        """Reset genesis file."""

        genesis_file = Path(str(self.params.home), "config", "genesis.json")
        genesis_config = json.loads(genesis_file.read_text())
        genesis_config["genesis_time"] = genesis_time
        genesis_config["app_hash"] = app_hash
        genesis_file.write_text(json.dumps(genesis_config, indent=2))<|MERGE_RESOLUTION|>--- conflicted
+++ resolved
@@ -58,7 +58,6 @@
         consensus_create_empty_blocks: bool,
         p2p_laddr: str = "tcp://0.0.0.0:26656",
         rpc_laddr: str = "tcp://0.0.0.0:26657",
-        p2p_seeds: Optional[List[str]] = None,
         home: Optional[str] = None,
     ):
         """
@@ -73,10 +72,6 @@
         self.proxy_app = proxy_app
         self.p2p_laddr = p2p_laddr
         self.rpc_laddr = rpc_laddr
-<<<<<<< HEAD
-        self.p2p_seeds = p2p_seeds or []
-=======
->>>>>>> b94f7a78
         self.consensus_create_empty_blocks = consensus_create_empty_blocks
         self.home = home
 
@@ -116,10 +111,6 @@
             f"--proxy_app={self.params.proxy_app}",
             f"--rpc.laddr={self.params.rpc_laddr}",
             f"--p2p.laddr={self.params.p2p_laddr}",
-<<<<<<< HEAD
-            f"--p2p.seeds={','.join(self.params.p2p_seeds)}",
-=======
->>>>>>> b94f7a78
             f"--consensus.create_empty_blocks={str(self.params.consensus_create_empty_blocks).lower()}",
         ]
         if self.params.home is not None:  # pragma: nocover
