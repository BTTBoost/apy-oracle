--- conflicted
+++ resolved
@@ -33,13 +33,8 @@
 
 
 try:
-<<<<<<< HEAD
-    from .tendermint import TendermintNode, TendermintParams  # type: ignore
-except Exception:
-=======
     from .tendermint import TendermintNode, TendermintParams
 except ImportError:
->>>>>>> 29a464c6
     from tendermint import TendermintNode, TendermintParams
 
 ENCODING = "utf-8"
