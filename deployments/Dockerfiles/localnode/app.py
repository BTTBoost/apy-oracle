# -*- coding: utf-8 -*-
# ------------------------------------------------------------------------------
#
#   Copyright 2021 Valory AG
#
#   Licensed under the Apache License, Version 2.0 (the "License");
#   you may not use this file except in compliance with the License.
#   You may obtain a copy of the License at
#
#       http://www.apache.org/licenses/LICENSE-2.0
#
#   Unless required by applicable law or agreed to in writing, software
#   distributed under the License is distributed on an "AS IS" BASIS,
#   WITHOUT WARRANTIES OR CONDITIONS OF ANY KIND, either express or implied.
#   See the License for the specific language governing permissions and
#   limitations under the License.
#
# ------------------------------------------------------------------------------

"""HTTP server to control the tendermint execution environment."""

import json
import logging
import os
import shutil
import stat
import traceback
from pathlib import Path
from typing import Any, Callable, Dict, Optional, Tuple

from flask import Flask, Response, jsonify, request
import requests
from flask import Flask, Response, jsonify, request
from tendermint import TendermintNode, TendermintParams
from werkzeug.exceptions import InternalServerError, NotFound


ENCODING = "utf-8"
DEFAULT_LOG_FILE = "log.log"
TMHOME = Path(os.environ.get("TMHOME", "~/.tendermint")).resolve()
IS_DEV_MODE = os.environ.get("DEV_MODE", "0") == "1"
CONFIG_OVERRIDE = [
    ("fast_sync = true", "fast_sync = false"),
    ("max_num_outbound_peers = 10", "max_num_outbound_peers = 0"),
    ("pex = true", "pex = false"),
]

logging.basicConfig(
    filename=os.environ.get("LOG_FILE", DEFAULT_LOG_FILE),
    level=logging.DEBUG,
    format=f"%(asctime)s %(levelname)s %(name)s %(threadName)s : %(message)s",  # noqa : W1309
)


def load_genesis() -> Any:
    """Load genesis file."""
    return json.loads(
        Path(str(os.environ["TMHOME"]), "config", "genesis.json").read_text()
    )


def get_defaults() -> Dict[str, str]:
    """Get defaults from genesis file."""
    genesis = load_genesis()
    return dict(
        genesis_time=genesis.get("genesis_time"),
        app_hash=genesis.get("app_hash"),
    )


def override_config_toml() -> None:
    """Update sync method."""

    config_path = TMHOME / "config" / "config.toml"
    with open(config_path, "r", encoding=ENCODING) as fp:
        config = fp.read()

    for old, new in CONFIG_OVERRIDE:
        config = config.replace(old, new)

    with open(config_path, "w+", encoding=ENCODING) as fp:
        fp.write(config)


class PeriodDumper:
    """Dumper for tendermint data."""

    resets: int
    dump_dir: Path
    logger: logging.Logger

    def __init__(self, logger: logging.Logger, dump_dir: Optional[Path] = None) -> None:
        """Initialize object."""

        self.resets = 0
        self.logger = logger
        self.dump_dir = dump_dir or Path("/tm_state")

        if self.dump_dir.is_dir():
            shutil.rmtree(str(self.dump_dir), onerror=self.readonly_handler)
        self.dump_dir.mkdir(exist_ok=True)

    @staticmethod
    def readonly_handler(func: Callable, path: str, execinfo: Any) -> None:
        """If permission is readonly, we change and retry."""
        try:
            os.chmod(path, stat.S_IWRITE)
            func(path)
        except (FileNotFoundError, OSError):
            return

    def dump_period(self) -> None:
        """Dump tendermint run data for replay"""
        store_dir = self.dump_dir / f"period_{self.resets}"
        store_dir.mkdir(exist_ok=True)
        try:
<<<<<<< HEAD
            shutil.copytree(
                str(TMHOME), str(store_dir / ("node" + os.environ["ID"]))
            )
=======
            shutil.copytree(str(TMHOME), str(store_dir / ("node" + os.environ["ID"])))
>>>>>>> 60a4e386
            self.logger.info(f"Dumped data for period {self.resets}")
        except OSError:
            self.logger.info(
                f"Error occurred while dumping data for period {self.resets}"
            )
        self.resets += 1


override_config_toml()
tendermint_params = TendermintParams(
    proxy_app=os.environ["PROXY_APP"],
    consensus_create_empty_blocks=os.environ["CREATE_EMPTY_BLOCKS"] == "true",
    home=str(TMHOME),
)

app = Flask(__name__)
period_dumper = PeriodDumper(logger=app.logger)

tendermint_node = TendermintNode(tendermint_params, logger=app.logger)
tendermint_node.start()  # tendermint sync check in async_act first call


@app.route("/start")
def start() -> Response:
    """Start Tendermint node"""
    try:
        tendermint_node.start()
        return jsonify(response="Tendermint node started", status=200)
    except Exception:  # pylint: disable=broad-except
        return jsonify(response=traceback.format_exc(), status=400)


@app.get("/params")
def get_params() -> Dict:
    """Get tendermint params."""
    try:
        priv_key_file = TMHOME / "config" / "priv_validator_key.json"
        priv_key_data = json.loads(priv_key_file.read_text(encoding=ENCODING))
        del priv_key_data["priv_key"]
        return {"params": priv_key_data, "status": True, "error": None}
    except (FileNotFoundError, json.JSONDecodeError):
        return {"params": {}, "status": False, "error": traceback.format_exc()}


@app.post("/params")
def update_params() -> Dict:
    """Update validator params."""

    try:
<<<<<<< HEAD
        data = request.get_json()
=======
        data: Any = request.get_json()
>>>>>>> 60a4e386
        genesis_file = TMHOME / "config" / "genesis.json"
        genesis_data = {}
        genesis_data["genesis_time"] = data["genesis_config"]["genesis_time"]
        genesis_data["chain_id"] = data["genesis_config"]["chain_id"]
        genesis_data["consensus_params"] = data["genesis_config"]["consensus_params"]
        genesis_data["initial_height"] = "0"
        genesis_data["validators"] = [
            {
                "address": validator["address"],
                "pub_key": validator["pub_key"],
                "power": validator["power"],
                "name": validator["name"],
            }
            for validator in data["validators"]
        ]
        genesis_data["app_hash"] = ""
        genesis_file.write_text(json.dumps(genesis_data, indent=2), encoding=ENCODING)

        return {"status": True, "error": None}
    except (FileNotFoundError, json.JSONDecodeError, PermissionError):
        return {"status": False, "error": traceback.format_exc()}


@app.route("/gentle_reset")
def gentle_reset() -> Tuple[Any, int]:
    """Reset the tendermint node gently."""
    try:
        tendermint_node.stop()
        tendermint_node.start()
        return jsonify({"message": "Reset successful.", "status": True}), 200
    except Exception as e:  # pylint: disable=W0703
        return (
            jsonify(
                {"message": f"Reset failed with error : {str(e)}", "status": False}
            ),
            200,
        )


@app.route("/app_hash")
def app_hash() -> Tuple[Any, int]:
    """Get the app hash."""
    try:
        endpoint = f"{tendermint_params.rpc_laddr.replace('tcp', 'http')}/block"
        height = request.args.get("height")
        params = {"height": height} if height is not None else None
        res = requests.get(endpoint, params)
        app_hash_ = res.json()["result"]["block"]["header"]["app_hash"]
        return jsonify({"app_hash": app_hash_}), res.status_code
    except Exception as e:  # pylint: disable=W0703
        return (
            jsonify({"error": f"Could not get the app hash: {str(e)}"}),
            200,
        )


@app.route("/hard_reset")
def hard_reset() -> Tuple[Any, int]:
    """Reset the node forcefully, and prune the blocks"""
    try:
        tendermint_node.stop()
        if IS_DEV_MODE:
            period_dumper.dump_period()

        tendermint_node.prune_blocks()
        defaults = get_defaults()
        tendermint_node.reset_genesis_file(
            request.args.get("genesis_time", defaults["genesis_time"]),
            request.args.get("app_hash", defaults["app_hash"]),
        )
        tendermint_node.start()
        return jsonify({"message": "Reset successful.", "status": True}), 200
    except Exception as e:  # pylint: disable=W0703
        return (
            jsonify(
                {"message": f"Reset failed with error : {str(e)}", "status": False}
            ),
            200,
        )


@app.errorhandler(404)  # type: ignore
def handle_notfound(e: NotFound) -> Response:
    """Handle server error."""
    app.logger.info(e)
    return Response("Not Found", status=404, mimetype="application/json")


@app.errorhandler(500)  # type: ignore
def handle_server_error(e: InternalServerError) -> Response:
    """Handle server error."""
    app.logger.info(e)  # pylint: disable=E
    return Response("Error Closing Node", status=500, mimetype="application/json")


if __name__ == "__main__":
    app.run()<|MERGE_RESOLUTION|>--- conflicted
+++ resolved
@@ -18,7 +18,6 @@
 # ------------------------------------------------------------------------------
 
 """HTTP server to control the tendermint execution environment."""
-
 import json
 import logging
 import os
@@ -28,7 +27,6 @@
 from pathlib import Path
 from typing import Any, Callable, Dict, Optional, Tuple
 
-from flask import Flask, Response, jsonify, request
 import requests
 from flask import Flask, Response, jsonify, request
 from tendermint import TendermintNode, TendermintParams
@@ -114,13 +112,7 @@
         store_dir = self.dump_dir / f"period_{self.resets}"
         store_dir.mkdir(exist_ok=True)
         try:
-<<<<<<< HEAD
-            shutil.copytree(
-                str(TMHOME), str(store_dir / ("node" + os.environ["ID"]))
-            )
-=======
             shutil.copytree(str(TMHOME), str(store_dir / ("node" + os.environ["ID"])))
->>>>>>> 60a4e386
             self.logger.info(f"Dumped data for period {self.resets}")
         except OSError:
             self.logger.info(
@@ -170,11 +162,7 @@
     """Update validator params."""
 
     try:
-<<<<<<< HEAD
-        data = request.get_json()
-=======
         data: Any = request.get_json()
->>>>>>> 60a4e386
         genesis_file = TMHOME / "config" / "genesis.json"
         genesis_data = {}
         genesis_data["genesis_time"] = data["genesis_config"]["genesis_time"]
