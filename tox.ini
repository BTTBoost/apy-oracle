--- conflicted
+++ resolved
@@ -30,11 +30,7 @@
     pandas-stubs<1.2.1,>=1.2.0.39
     pmdarima<1.9,>=1.8.4
     scikit-learn<1.1,>=1.0.1
-<<<<<<< HEAD
-    open-aea-cli-ipfs<2.0.0,>=1.5.0
-=======
     open-aea-cli-ipfs<2.0.0,>=1.6.0
->>>>>>> e5ab1aae
     Flask==2.0.2
 setenv =
     PYTHONHASHSEED=0
@@ -206,7 +202,7 @@
     certifi==2021.10.8
     Flask==2.0.2
 
-commands = pylint aea_consensus_algorithms packages/valory scripts deployments 
+commands = pylint aea_consensus_algorithms packages/valory scripts deployments
 
 [testenv:safety]
 skipsdist = True
