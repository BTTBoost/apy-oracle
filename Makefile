--- conflicted
+++ resolved
@@ -75,14 +75,9 @@
 	tox -e abci-docstrings
 	python scripts/check_copyright.py
 	python -m autonomy.cli hash all
-<<<<<<< HEAD
 	tox -e generate_api_documentation
 	tox -e fix-copyright
 	tox -e fix-doc-hashes
-=======
-	python scripts/generate_api_documentation.py
-	python scripts/check_doc_ipfs_hashes.py --fix
->>>>>>> d8e7885f
 
 .PHONY: common-checks-1
 common-checks-1:
