OPEN_AEA_REPO_PATH := "${OPEN_AEA_REPO_PATH}"
DEPLOYMENT_TYPE := "${DEPLOYMENT_TYPE}"
DEPLOYMENT_SPEC := "${DEPLOYMENT_SPEC}"
PLATFORM_STR := $(shell uname)

.PHONY: clean
clean: clean-build clean-pyc clean-test clean-docs

.PHONY: clean-build
clean-build:
	rm -fr build/
	rm -fr dist/
	rm -fr .eggs/
	rm -fr deployments/build/build
	rm -fr deployments/Dockerfiles/open_aea/packages
	rm -fr pip-wheel-metadata
	find . -name '*.egg-info' -exec rm -fr {} +
	find . -name '*.egg' -exec rm -fr {} +
	rm -fr Pipfile.lock

.PHONY: clean-docs
clean-docs:
	rm -fr site/

.PHONY: clean-pyc
clean-pyc:
	find . -name '*.pyc' -exec rm -f {} +
	find . -name '*.pyo' -exec rm -f {} +
	find . -name '*~' -exec rm -f {} +
	find . -name '__pycache__' -exec rm -fr {} +
	find . -name '.DS_Store' -exec rm -fr {} +

.PHONY: clean-test
clean-test:
	rm -fr .tox/
	rm -f .coverage
	find . -name ".coverage*" -not -name ".coveragerc" -exec rm -fr "{}" \;
	rm -fr coverage.xml
	rm -fr htmlcov/
	rm -fr .hypothesis
	rm -fr .pytest_cache
	rm -fr .mypy_cache/
	find . -name 'log.txt' -exec rm -fr {} +
	find . -name 'log.*.txt' -exec rm -fr {} +

# isort: fix import orders
# black: format files according to the pep standards
.PHONY: formatters
formatters:
	tox -e isort
	tox -e black

# black-check: check code style
# isort-check: check for import order
# flake8: wrapper around various code checks, https://flake8.pycqa.org/en/latest/user/error-codes.html
# mypy: static type checker
# pylint: code analysis for code smells and refactoring suggestions
# vulture: finds dead code
# darglint: docstring linter
.PHONY: code-checks
code-checks:
	tox -p -e black-check -e isort-check -e flake8 -e mypy -e pylint -e vulture -e darglint

# safety: checks dependencies for known security vulnerabilities
# bandit: security linter
.PHONY: security
security:
	tox -p -e safety -e bandit

# generate latest hashes for updated packages
# generate docs for updated packages
# update copyright headers
.PHONY: generators
generators:
	python scripts/generate_ipfs_hashes.py --vendor valory
	python scripts/generate_api_documentation.py
	python scripts/check_copyright.py

.PHONY: abci-docstrings
abci-docstrings:
	python scripts/generate_abci_docstrings.py

.PHONY: common-checks-1
common-checks-1:
	tox -p -e check-copyright -e check-hash -e check-packages

.PHONY: common-checks-2
common-checks-2:
	tox -e check-api-docs
	tox -e check-abci-docstrings

.PHONY: copyright
copyright:
	python scripts/check_copyright.py

.PHONY: check-copyright
check-copyright:
	tox -e check-copyright

.PHONY: lint
lint:
	black aea_consensus_algorithms packages/valory scripts tests deployments
	isort aea_consensus_algorithms packages/valory scripts tests deployments
	flake8 aea_consensus_algorithms packages/valory scripts tests deployments
	vulture aea_consensus_algorithms scripts/whitelist.py
	darglint aea_consensus_algorithms scripts packages/valory/* tests deployments

.PHONY: pylint
pylint:
	pylint -j4 aea_consensus_algorithms packages/valory scripts deployments


.PHONY: static
static:
	mypy aea_consensus_algorithms packages/valory scripts deployments --disallow-untyped-defs
	mypy tests --disallow-untyped-defs

.PHONY: package_checks
package_checks:
	python scripts/generate_ipfs_hashes.py --check --vendor valory
	python scripts/check_packages.py --vendor valory

.PHONY: hashes
hashes:
	python scripts/generate_ipfs_hashes.py --vendor valory

.PHONY: api-docs
api-docs:
	python scripts/generate_api_documentation.py

.PHONY: docs
docs:
	mkdocs build --clean

.PHONY: common_checks
common_checks: security misc_checks lint static docs

.PHONY: test
test:
	pytest -rfE --doctest-modules aea_consensus_algorithms tests/ --cov=aea_consensus_algorithms --cov-report=html --cov=packages/valory --cov-report=xml --cov-report=term --cov-report=term-missing --cov-config=.coveragerc
	find . -name ".coverage*" -not -name ".coveragerc" -exec rm -fr "{}" \;


.PHONY: checks
checks:
	make clean \
	&& python scripts/generate_abci_docstrings.py \
	&& make static \
	&& make lint \
	&& make pylint \
	&& make copyright \
	&& make docs \
	&& tox -e check-api-docs \
	&& make hashes \
	&& make security \

.PHONY: test-skill
test-skill:
	make test-sub-p tdir=skills/test_$(skill)/ dir=skills.$(skill)

# how to use:
#
#     make test-sub-p tdir=$TDIR dir=$DIR
#
# where:
# - TDIR is the path to the test module/directory (but without the leading "test_")
# - DIR is the *dotted* path to the module/subpackage whose code coverage needs to be reported.
#
# For example, to run the ABCI connection tests (in tests/test_connections/test_abci.py)
# and check the code coverage of the package packages.valory.connections.abci:
#
#     make test-sub-p tdir=connections/test_abci.py dir=connections.abci
#
# Or, to run tests in tests/test_skills/test_counter/ directory and check the code coverage
# of the skill packages.valory.skills.counter:
#
#     make test-sub-p tdir=skills/test_counter/ dir=skills.counter
#
.PHONY: test-sub-p
test-sub-p:
	pytest -rfE tests/test_$(tdir) --cov=packages.valory.$(dir) --cov-report=html --cov-report=xml --cov-report=term-missing --cov-report=term  --cov-config=.coveragerc
	find . -name ".coverage*" -not -name ".coveragerc" -exec rm -fr "{}" \;


.PHONY: test-all
test-all:
	tox

.PHONY: install
install: clean
	python3 setup.py install

.PHONY: dist
dist: clean
	python setup.py sdist
	WIN_BUILD_WHEEL=1 python setup.py bdist_wheel --plat-name=win_amd64
	WIN_BUILD_WHEEL=1 python setup.py bdist_wheel --plat-name=win32
	python setup.py bdist_wheel --plat-name=manylinux1_x86_64
	python setup.py bdist_wheel --plat-name=manylinux2014_aarch64
	python setup.py bdist_wheel --plat-name=macosx_10_9_x86_64

h := $(shell git rev-parse --abbrev-ref HEAD)

.PHONY: release_check
release:
	if [ "$h" = "main" ];\
	then\
		echo "Please ensure everything is merged into main & tagged there";\
		pip install twine;\
		twine upload dist/*;\
	else\
		echo "Please change to main branch for release.";\
	fi

v := $(shell pip -V | grep virtualenvs)

.PHONY: new_env
new_env: clean
	if [ ! -z "$(which svn)" ];\
	then\
		echo "The development setup requires SVN, exit";\
		exit 1;\
	fi;\

	if [ -z "$v" ];\
	then\
		pipenv --rm;\
		pipenv --python 3.8;\
		pipenv install --dev --skip-lock;\
		pipenv run pip install -e .[all];\
		echo "Enter virtual environment with all development dependencies now: 'pipenv shell'.";\
	else\
		echo "In a virtual environment! Exit first: 'exit'.";\
	fi

.PHONY: install-hooks
install-hooks:
	@echo "Installing pre-push"
	cp scripts/pre-push .git/hooks/pre-push

.ONESHELL: build-images
build-images:
	sudo make clean
	if [ "${VERSION}" = "" ];\
	then\
		echo "Ensure you have exported a version to build!";\
		exit 1
	fi
	rsync -avu packages/ deployments/Dockerfiles/open_aea/packages
	if [ "${VERSION}" = "dev" ];\
	then\
		echo "building dev images!";\
		skaffold build --build-concurrency=0 --push=false -p dev && exit 0
		exit 1
	fi
	skaffold build --build-concurrency=0 --push=false -p prod && exit 0
	exit 1

.PHONY: run-hardhat
run-hardhat:
	docker run -p 8545:8545 -it valory/consensus-algorithms-hardhat:0.1.0

# if you get following error
# PermissionError: [Errno 13] Permission denied: '/open-aea/build/bdist.linux-x86_64/wheel'
# or similar to PermissionError: [Errno 13] Permission denied: /**/build
# remove build directory from the folder that you got error for
# for example here it should be /path/to/open-aea/repo/build
.PHONY: run-oracle-dev
run-oracle-dev:
	if [ "${OPEN_AEA_REPO_DIR}" = "" ];\
	then\
		echo "Please ensure you have set the environment variable 'OPEN_AEA_REPO_DIR'"
		exit 1
	fi
	if [ "$(shell ls ${OPEN_AEA_REPO_DIR}/build)" != "" ];\
	then \
		echo "Please remove ${OPEN_AEA_REPO_DIR}/build manually."
		exit 1
	fi
	export VERSION=dev
	make build-images && \
     	python deployments/click_create.py build-deployment --valory-app oracle_hardhat --deployment-type docker-compose --configure-tendermint && \
     	make run-deploy

.PHONY: run-oracle
run-oracle:
	export VERSION=0.1.0
	make build-images && \
	    python deployments/click_create.py build-deployment --valory-app oracle_hardhat --deployment-type docker-compose --configure-tendermint && \
    	make run-deploy

.PHONY: run-deploy
run-deploy:
	cd deployments/build/ && \
	docker-compose up --force-recreate -t 600


.PHONY: run-deployment
run-deployment:
	if [ "${PLATFORM_STR}" = "Linux" ];\
	then\
		mkdir -p deployments/persistent_data/logs
		sudo chown -R 1000:1000 -R deployments/persistent_data/logs
	fi
	if [ "${DEPLOYMENT_TYPE}" = "docker-compose" ];\
	then\
		cd deployments/build/ &&  \
		docker-compose up --force-recreate -t 600
		exit 0
	fi
	if [ "${DEPLOYMENT_TYPE}" = "kubernetes" ];\
	then\
		kubectl create ns ${VERSION}
		cd deployments/build/ && \
		kubectl apply -f build.yaml -n ${VERSION} && exit 0
	fi
	echo "Please ensure you have set the environment variable 'DEPLOYMENT_TYPE'"
	exit 1


.PHONY: build-deploy
build-deploy:
	if [ "${DEPLOYMENT_TYPE}" = "" ];\
	then\
		echo "Please ensure you have set the environment variable 'DEPLOYMENT_TYPE'"
		exit 1
	fi
	if [ "${DEPLOYMENT_SPEC}" = "" ];\
	then\
		echo "Please ensure you have set the environment variable 'DEPLOYMENT_SPEC'"
		exit 1
	fi
	if [ "${DEPLOYMENT_KEYS}" = "" ];\
	then\
		echo "Please ensure you have set the environment variable 'DEPLOYMENT_KEYS'"
		exit 1
	fi
	echo "Building deployment for ${DEPLOYMENT_TYPE} ${DEPLOYMENT_KEYS} ${DEPLOYMENT_SPEC}"
	python deployments/click_create.py build-deployment \
	  --deployment-type ${DEPLOYMENT_TYPE} \
	  --keys-file-path ${DEPLOYMENT_KEYS} \
	  --deployment-file-path ${DEPLOYMENT_SPEC} \
	  --configure-tendermint

protolint_install:
	GO111MODULE=on GOPATH=~/go go get -u -v github.com/yoheimuta/protolint/cmd/protolint@v0.27.0

# how to use:
#
#     make replay-agent AGENT=agent_id
#
# 0 <= agent_id < number of agents
replay-agent:
	python replay_scripts/agent_runner.py $(AGENT)

replay-tendermint:
	python replay_scripts/tendermint_runner.py $(NODE_ID)

teardown-docker-compose:
	cd deployments/build/ && \
		docker-compose kill && \
		docker-compose down && \
		echo "Deployment torndown!" && \
		exit 0
	echo "Failed to teardown deployment!" exit 1

<<<<<<< HEAD
teardown-kubernetes:
cluster-remove-deploy:
	if [ "${VERSION}" = "" ];\
	then\
		echo "Ensure you have exported a version to build!";\
		exit 1
	fi
	kubectl delete ns ${VERSION}
=======

.PHONY: check_abci_specs
check_abci_specs:
	cp scripts/generate_abciapp_spec.py generate_abciapp_spec.py
	python generate_abciapp_spec.py -c packages.valory.skills.apy_estimation_abci.rounds.APYEstimationAbciApp > packages/valory/skills/apy_estimation_abci/fsm_specification.yaml || (echo "Failed to check apy_estimation_abci consistency" && exit 1)
	python generate_abciapp_spec.py -c packages.valory.skills.apy_estimation_chained_abci.composition.APYEstimationAbciAppChained > packages/valory/skills/apy_estimation_chained_abci/fsm_specification.yaml || (echo "Failed to check apy_estimation_chained_abci consistency" && exit 1)
	python generate_abciapp_spec.py -c packages.valory.skills.liquidity_provision_abci.composition.LiquidityProvisionAbciApp > packages/valory/skills/liquidity_provision_abci/fsm_specification.yaml || (echo "Failed to check liquidity_provision_abci consistency" && exit 1)
	python generate_abciapp_spec.py -c packages.valory.skills.liquidity_rebalancing_abci.rounds.LiquidityRebalancingAbciApp > packages/valory/skills/liquidity_rebalancing_abci/fsm_specification.yaml || (echo "Failed to check liquidity_rebalancing_abci consistency" && exit 1)
	python generate_abciapp_spec.py -c packages.valory.skills.oracle_abci.composition.OracleAbciApp > packages/valory/skills/oracle_abci/fsm_specification.yaml || (echo "Failed to check oracle_abci consistency" && exit 1)
	python generate_abciapp_spec.py -c packages.valory.skills.oracle_deployment_abci.rounds.OracleDeploymentAbciApp > packages/valory/skills/oracle_deployment_abci/fsm_specification.yaml || (echo "Failed to check oracle_deployment_abci consistency" && exit 1)
	python generate_abciapp_spec.py -c packages.valory.skills.price_estimation_abci.rounds.PriceAggregationAbciApp > packages/valory/skills/price_estimation_abci/fsm_specification.yaml || (echo "Failed to check price_estimation_abci consistency" && exit 1)
	python generate_abciapp_spec.py -c packages.valory.skills.registration_abci.rounds.AgentRegistrationAbciApp > packages/valory/skills/registration_abci/fsm_specification.yaml || (echo "Failed to check registration_abci consistency" && exit 1)
	python generate_abciapp_spec.py -c packages.valory.skills.reset_pause_abci.rounds.ResetPauseABCIApp > packages/valory/skills/reset_pause_abci/fsm_specification.yaml || (echo "Failed to check reset_pause_abci consistency" && exit 1)
	python generate_abciapp_spec.py -c packages.valory.skills.safe_deployment_abci.rounds.SafeDeploymentAbciApp > packages/valory/skills/safe_deployment_abci/fsm_specification.yaml || (echo "Failed to check safe_deployment_abci consistency" && exit 1)
	python generate_abciapp_spec.py -c packages.valory.skills.simple_abci.rounds.SimpleAbciApp > packages/valory/skills/simple_abci/fsm_specification.yaml || (echo "Failed to check simple_abci consistency" && exit 1)
	python generate_abciapp_spec.py -c packages.valory.skills.transaction_settlement_abci.rounds.TransactionSubmissionAbciApp > packages/valory/skills/transaction_settlement_abci/fsm_specification.yaml || (echo "Failed to check transaction_settlement_abci consistency" && exit 1)
	rm generate_abciapp_spec.py
	echo "Successfully validated abcis!"
>>>>>>> a4ae06c9
<|MERGE_RESOLUTION|>--- conflicted
+++ resolved
@@ -364,7 +364,6 @@
 		exit 0
 	echo "Failed to teardown deployment!" exit 1
 
-<<<<<<< HEAD
 teardown-kubernetes:
 cluster-remove-deploy:
 	if [ "${VERSION}" = "" ];\
@@ -373,7 +372,6 @@
 		exit 1
 	fi
 	kubectl delete ns ${VERSION}
-=======
 
 .PHONY: check_abci_specs
 check_abci_specs:
@@ -392,4 +390,3 @@
 	python generate_abciapp_spec.py -c packages.valory.skills.transaction_settlement_abci.rounds.TransactionSubmissionAbciApp > packages/valory/skills/transaction_settlement_abci/fsm_specification.yaml || (echo "Failed to check transaction_settlement_abci consistency" && exit 1)
 	rm generate_abciapp_spec.py
 	echo "Successfully validated abcis!"
->>>>>>> a4ae06c9
