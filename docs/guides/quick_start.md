The purpose of this guide is to provide a step-by-step instructions to gain familiarity with the {{open_autonomy}} framework, and use a number of CLI commands to run a [Hello World agent service](../hello_world_agent_service.md) as a local deployment. More concretely, in this guide, you will end up running:

  - 4 Docker containers implementing the 4 agents of the service, and
  - 4 Docker containers implementing one Tendermint node for each agent.

Having completed this guide, you can take a look at the [overview of the development process](./overview_of_the_development_process.md) with the {{open_autonomy}} framework, and continue with the rest of the guides in this section.

Before starting this guide, ensure that your machine satisfies the framework requirements and that you have followed the [set up guide](./set_up.md). As a result you should have a Pipenv workspace folder.

## Step-by-step instructions

!!! note
    On **MacOS** and **Windows**, running Docker containers requires having Docker Desktop running as well. If you're using one of those operating systems, remember to start Docker Desktop
    before you run agent services.

Now that you have set up your machine to work with {{open_autonomy}}, we are in position to use the CLI to fetch the agent service from the remote registry and deploy it locally.

1. Use the CLI to fetch the [Hello World agent service](../hello_world_agent_service.md). This will connect to the remote registry and download the service specification to the `hello_world` folder:
    ```bash
<<<<<<< HEAD
    autonomy fetch valory/hello_world:0.1.0:bafybeid2pfe4awx3u3gx5l5kjgchpuxytpwobbxd55slcmihgtjayl3bxq --service
=======
    autonomy fetch valory/hello_world:0.1.0:bafybeictw2xsg432g3d4pfqr5mjvyp36qtv3fosoxnnaphkqt3qpilcqky --service
>>>>>>> 10d494c3
    cd hello_world
    ```


2. Prepare a JSON file `keys.json` containing the addresses and keys of the four agents that make up the agent service. Below you have some sample keys for testing:

    !!! warning "Important"
        Use these keys for testing purposes only. **Never use these keys in a production environment or for personal use.**

        ```json
        [
          {
              "address": "0x15d34AAf54267DB7D7c367839AAf71A00a2C6A65",
              "private_key": "0x47e179ec197488593b187f80a00eb0da91f1b9d0b13f8733639f19c30a34926a"
          },
          {
              "address": "0x9965507D1a55bcC2695C58ba16FB37d819B0A4dc",
              "private_key": "0x8b3a350cf5c34c9194ca85829a2df0ec3153be0318b5e2d3348e872092edffba"
          },
          {
              "address": "0x976EA74026E726554dB657fA54763abd0C3a0aa9",
              "private_key": "0x92db14e403b83dfe3df233f83dfa3a0d7096f21ca9b0d6d6b8d88b2b4ec1564e"
          },
          {
              "address": "0x14dC79964da2C08b23698B3D3cc7Ca32193d9955",
              "private_key": "0x4bbbf85ce3377467afe5d46f804f221813b2bb87f24d81f60f1fcdbf7cbf4356"
          }
        ]
        ```


3. Build the Docker image of the service agents:
    ```bash
    autonomy build-image
    ```
    After the command finishes building it, you can see that it has created the image by executing:
    ```bash
    docker image ls | grep hello_world
    ```

4. Build the deployment setup for the service:
    ```bash
    autonomy deploy build keys.json
    ```

5. The build configuration will be located in `./abci_build`. Run the deployment using
    ```bash
    cd abci_build
    autonomy deploy run
    ```

    This will deploy the [Hello World agent service](../hello_world_agent_service.md) locally with four agents connected to four Tendermint nodes.

    At this point you should see a (verbose) output of the agent logs, which should look something like this:
    ```bash
    (...)

    abci0    | [2022-01-01 00:00:00,000] [INFO] [agent] arrived block with timestamp: 2022-00-00 00:00:00.000000
    abci0    | [2022-01-01 00:00:00,000] [INFO] [agent] current AbciApp time: 2022-00-00 00:00:00.000000
    abci0    | [2022-01-01 00:00:00,000] [INFO] Created a new local deadline for the next `begin_block` request from the Tendermint node: 2022-00-00 00:00:00.000000
    abci2    | [2022-01-01 00:00:00,000] [INFO] [agent] 'select_keeper' round is done with event: Event.DONE
    abci2    | [2022-01-01 00:00:00,000] [INFO] [agent] scheduling timeout of 30.0 seconds for event Event.ROUND_TIMEOUT with deadline 2022-00-00 00:00:00.000000
    abci2    | [2022-01-01 00:00:00,000] [INFO] [agent] Entered in the 'print_message' round for period 2
    abci2    | [2022-01-01 00:00:00,000] [INFO] [agent] Entered in the 'print_message' behaviour
    abci2    | Agent agent (address 0x976EA74026E726554dB657fA54763abd0C3a0aa9) in period 2 says: HELLO WORLD!
    abci2    | [2022-01-01 00:00:00,000] [INFO] [agent] printed_message=Agent agent (address 0x976EA74026E726554dB657fA54763abd0C3a0aa9) in period 2 says: HELLO WORLD!

    (...)
    ```


6. The logs of a single agent or node can then be inspected with, e.g.,
    ```bash
    docker logs {container_id} --follow
    ```
    where `{container_id}` refers to the Docker container ID for either an agent
    (`abci0`, `abci1`, `abci2` and `abci3`) or a Tendermint node (`node0`, `node1`, `node2` and `node3`).

    Try to inspect the service agent logs yourself and identify when they say "HELLO WORLD!"<|MERGE_RESOLUTION|>--- conflicted
+++ resolved
@@ -17,11 +17,7 @@
 
 1. Use the CLI to fetch the [Hello World agent service](../hello_world_agent_service.md). This will connect to the remote registry and download the service specification to the `hello_world` folder:
     ```bash
-<<<<<<< HEAD
-    autonomy fetch valory/hello_world:0.1.0:bafybeid2pfe4awx3u3gx5l5kjgchpuxytpwobbxd55slcmihgtjayl3bxq --service
-=======
-    autonomy fetch valory/hello_world:0.1.0:bafybeictw2xsg432g3d4pfqr5mjvyp36qtv3fosoxnnaphkqt3qpilcqky --service
->>>>>>> 10d494c3
+    autonomy fetch valory/hello_world:0.1.0:bafybeieoqambbepb7kenslkeqrkgo4htj6ha4ukkdlnkxqtkkn4ahmwkza --service
     cd hello_world
     ```
 
