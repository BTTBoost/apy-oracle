# Counter Agent Service Demo

This demo shows how to run an agent service implementing a counter.
It is simple example that illustrates how state-machine replication is achieved across different agents through the consensus gadget, which is Tendermint, in this case. Note that, unlike the remaining demos, due to its simplicity, the business logic of this service is not encoded as an {{fsm_app}}. Rather, it is implemented as a simple skill (`counter`) containing an `ABCIHandler`. The skill does not contain proactive behaviours, which means that no client calls are made to the consensus gadget.

## Architecture of the Demo

This demo is composed of:

- A set of four [Tendermint](https://tendermint.com/) nodes (`node0`, `node1`, `node2`, `node3`).
- A set of four AEAs (`abci0`, `abci1`, `abci2`, `abci3`), in one-to-one connection with their corresponding Tendermint
node.

<figure markdown>
![](./images/counter_diagram.svg)
<figcaption>Architecture of the Counter demo</figcaption>
</figure>


## Running the Demo
The steps below will guide you to download the counter agent service definition from the Service Registry, build and run a deployment that will run locally.

1. Ensure that your machine satisfies the [framework requirements](guides/quick_start.md#requirements) and that
you have followed the [setup instructions](guides/quick_start.md#setup). As a result you should have a Pipenv workspace folder.

2. Use the CLI to download the `valory/counter` service.
    ```bash
<<<<<<< HEAD
    autonomy fetch valory/counter:0.1.0:bafybeidkiseuf43wvo7fyzpiiqrsqta2hm2oui6t5aisg5uvxu5rjtbtni --remote --service
=======
    autonomy fetch valory/counter:0.1.0:bafybeia2eqoigcfjd373duioillpalngn7vbkc5ff6e7iqqcwqlwehyafa --remote --service
>>>>>>> c000aa90
    cd counter
    ```

3. Inside the workspace folder, create a JSON file `keys.json` containing the addresses and keys of the four agents that are
   part of this demo. Below you have a sample `keys.json` file that you can use for testing.

    !!! warning "Important"
        Use these keys for testing purposes only. **Never use these keys in a production environment or for personal use.**

        ```json
        [
          {
              "address": "0x15d34AAf54267DB7D7c367839AAf71A00a2C6A65",
              "private_key": "0x47e179ec197488593b187f80a00eb0da91f1b9d0b13f8733639f19c30a34926a"
          },
          {
              "address": "0x9965507D1a55bcC2695C58ba16FB37d819B0A4dc",
              "private_key": "0x8b3a350cf5c34c9194ca85829a2df0ec3153be0318b5e2d3348e872092edffba"
          },
          {
              "address": "0x976EA74026E726554dB657fA54763abd0C3a0aa9",
              "private_key": "0x92db14e403b83dfe3df233f83dfa3a0d7096f21ca9b0d6d6b8d88b2b4ec1564e"
          },
          {
              "address": "0x14dC79964da2C08b23698B3D3cc7Ca32193d9955",
              "private_key": "0x4bbbf85ce3377467afe5d46f804f221813b2bb87f24d81f60f1fcdbf7cbf4356"
          }
        ]
        ```

4. Build the required image
    ```bash
    autonomy build-image
    ```
    The command above generates the required images to run the agent service.

5. Build a deployment setup for the demo service:
    ```bash
    autonomy deploy build keys.json
    ```

    This will build the deployment setup required to run the service locally.
    !!!note
        It is also possible to generate a deployment using a local service definition. See the [CLI section](./autonomy.md) for the complete details.

6. The build configuration will be located in `./abci_build`. Run the deployment using
    ```bash
    cd abci_build
    autonomy deploy run
    ```

    This will deploy a local counter service with four agents connected to four Tendermint nodes.

7. The logs of a single agent or [Tendermint](https://tendermint.com/) node can be inspected in another terminal with, e.g.,
    ```bash
    docker logs <container_id> --follow
    ```
    where `<container_id>` refers to the Docker container ID for either an agent
    (`abci0`, `abci1`, `abci2` and `abci3`) or a Tendermint node (`node0`, `node1`, `node2` and `node3`).



## Interacting with the Demo

Recall that each agent has the skill `counter`, and the consensus gadget (Tendermint) manages the consensus protocol for incoming transactions. The `counter` skill implements the `ABCICounterHandler` which receives (and responds to) callbacks from the Tendermint network when certain events happen, in particular, when a client sends a transaction to the local blockchain managed by Tendermint.

Once the agent service is up, you can interact with it.
The four Tendermint nodes, `node0`, `node1`, `node2`, and `node3`, are listening at ports `26657`, `26667`, `26677`, and `26687`, respectively.
To query the state of the service from Tendermint `node0`, execute the following HTTP request:

```
curl http://localhost:26657/abci_query
```

What will happen behind the scenes is that the Tendermint node `node0`
will send a `request_query` ABCI request to the agent `abci0` which will be handled by the `ABCICounterHandler`. The handler will reply
with a `response_query` ABCI response, containing the current state of the service.

The response to this HTTP request above is:
```
{
  "jsonrpc": "2.0",
  "id": -1,
  "result": {
    "response": {
      "code": 0,
      "log": "value: 0",
      "info": "",
      "index": "0",
      "key": null,
      "value": "AAAAAA==",
      "proofOps": {
        "ops": []
      },
      "height": "0",
      "codespace": ""
    }
  }
}
```

As you can see from the `log` field, the counter is initializes at `0`.
`value` contains the `base64` encoding of the bytes of the data,
representing the app state.

You can verify that running the same query against the other
nodes will give you the same response, e.g.

```bash
curl http://localhost:26667/abci_query
```

### Send a Transaction

To send a transaction and update the ABCI application state:

```bash
curl http://localhost:26657/broadcast_tx_commit\?tx\=0x01
```

where `0x01` is the new value for the distributed counter.

Once the request is received, the Tendermint node will
first check that the transaction is indeed valid against
the current state of the application by sending
a `check_tx` request to the ABCI application.
If so, the transaction will be added to the mempool
of pending transactions.

In our case, since the state before the transaction was `0x00`,
and since `0x01` is a unitary increment of the counter,
the transaction is valid.

After the Tendermint network managed to reach a consensus,
the command above receives this HTTP response:

```
{
  "jsonrpc": "2.0",
  "id": -1,
  "result": {
    "check_tx": {
      "code": 0,
      "data": null,
      "log": "valid transaction.",
      "info": "OK: the next count is a unitary increment.",
      "gas_wanted": "0",
      "gas_used": "0",
      "events": [],
      "codespace": ""
    },
    "deliver_tx": {
      "code": 0,
      "data": null,
      "log": "",
      "info": "",
      "gas_wanted": "0",
      "gas_used": "0",
      "events": [],
      "codespace": ""
    },
    "hash": "4BF5122F344554C53BDE2EBB8CD2B7E3D1600AD631C385A5D7CCE23C7785459A",
    "height": "3"
  }
}
```

The `check_tx` part is the response of the ABCI app when the
transaction was received and checked,
and `deliver_tx` is the response of the ABCI app after the transaction was applied
to the state.
The `info` field of the `check_tx` response:
```
OK: the next count is a unitary increment.
```
describes
the reason why the transaction is considered valid by the ABCI application.

Note that we would have obtained the same result
by interacting with another available Tendermint node;
you can try by replacing the port `26657`
with one of `26667`, `26677` and `26687`.

If, say, we had sent the transaction `0x02` instead of the
only legal one `0x01`, we would have got the following response:

```
{
  "jsonrpc": "2.0",
  "id": -1,
  "result": {
    "check_tx": {
      "code": 1,
      "data": null,
      "log": "invalid transaction.",
      "info": "ERROR: the next count must be a unitary increment.",
      "gas_wanted": "0",
      "gas_used": "0",
      "events": [],
      "codespace": ""
    },
    "deliver_tx": {
      "code": 0,
      "data": null,
      "log": "",
      "info": "",
      "gas_wanted": "0",
      "gas_used": "0",
      "events": [],
      "codespace": ""
    },
    "hash": "DBC1B4C900FFE48D575B5DA5C638040125F65DB0FE3E24494B76EA986457D986",
    "height": "0"
  }
```
The `info` field of the `check_tx` response:
```
ERROR: the next count must be a unitary increment.
```
describes  the reason why the transaction has been rejected.

Now, the query request
```bash
curl http://localhost:26667/abci_query
```

returns the updated counter value:
```
{
  "jsonrpc": "2.0",
  "id": -1,
  "result": {
    "response": {
      "code": 0,
      "log": "value: 1",
      "info": "",
      "index": "0",
      "key": null,
      "value": "AAAAAQ==",
      "proofOps": {
        "ops": []
      },
      "height": "0",
      "codespace": ""
    }
  }
}
```

### Interact through an AEA

In this section we will see an example on
how to use an AEA to interact with the Tendermint network built above.

First, open a terminal to the root of this repository,
and fetch the `counter_client` agent:

```bash
autonomy fetch valory/counter_client:0.1.0:bafybeiewou6wnxpz5oxg5t4nn5vkgaixb77ssjynhtm32x2s2rmlpcfa6i --remote
```

This will copy the agent project in the `counter_client` directory.

Then, enter into the project, and generate a private key:
```bash
cd counter_client
autonomy generate-key ethereum
autonomy install
```

You can see the Tendermint node the skill is configured to interact with
using the following command:
```bash
autonomy config get vendor.valory.skills.counter_client.models.params.args.tendermint_url
```

It will print `localhost:26657`, i.e. `node0`.

Finally, run the agent:
```bash
autonomy run
```

The agent periodically checks the current value of the counter;
this behaviour is implemented in the `MonitorBehaviour` of the
`counter_client` skill.
Moreover, it periodically sends a transaction to increment the
value of the counter; this behaviour is implemented in the
`IncrementerBehaviour` of the `counter_client` skill.

The output of the run should be something like:

```
    _     _____     _
   / \   | ____|   / \
  / _ \  |  _|    / _ \
 / ___ \ | |___  / ___ \
/_/   \_\|_____|/_/   \_\

v1.0.2

Starting AEA 'counter_client' in 'async' mode...
info: [counter_client] Start processing messages...
info: [counter_client] [2021-08-05T20:00:05.783576] Sending transaction with new count: 1
info: [counter_client] [2021-08-05T20:00:05.793780] The counter value is: 0
info: [counter_client] [2021-08-05T20:00:06.817543] The counter value is: 1
info: [counter_client] [2021-08-05T20:00:06.817852] Update current state: 1
info: [counter_client] [2021-08-05T20:00:07.816933] The counter value is: 1
info: [counter_client] [2021-08-05T20:00:08.784843] Sending transaction with new count: 2
info: [counter_client] [2021-08-05T20:00:08.838607] The counter value is: 1
info: [counter_client] [2021-08-05T20:00:09.822670] The counter value is: 2
info: [counter_client] [2021-08-05T20:00:09.823049] Update current state: 2
info: [counter_client] [2021-08-05T20:00:10.823978] The counter value is: 2
info: [counter_client] [2021-08-05T20:00:11.785852] Sending transaction with new count: 3
info: [counter_client] [2021-08-05T20:00:11.830393] The counter value is: 2
info: [counter_client] [2021-08-05T20:00:12.829347] The counter value is: 3
info: [counter_client] [2021-08-05T20:00:12.829746] Update current state: 3
info: [counter_client] [2021-08-05T20:00:13.826483] The counter value is: 3
info: [counter_client] [2021-08-05T20:00:14.787033] Sending transaction with new count: 4
info: [counter_client] [2021-08-05T20:00:14.838130] The counter value is: 3
info: [counter_client] [2021-08-05T20:00:15.826483] The counter value is: 4
info: [counter_client] [2021-08-05T20:00:15.826825] Update current state: 4
info: [counter_client] [2021-08-05T20:00:16.831485] The counter value is: 4
...
```<|MERGE_RESOLUTION|>--- conflicted
+++ resolved
@@ -25,11 +25,7 @@
 
 2. Use the CLI to download the `valory/counter` service.
     ```bash
-<<<<<<< HEAD
-    autonomy fetch valory/counter:0.1.0:bafybeidkiseuf43wvo7fyzpiiqrsqta2hm2oui6t5aisg5uvxu5rjtbtni --remote --service
-=======
-    autonomy fetch valory/counter:0.1.0:bafybeia2eqoigcfjd373duioillpalngn7vbkc5ff6e7iqqcwqlwehyafa --remote --service
->>>>>>> c000aa90
+    autonomy fetch valory/counter:0.1.0:bafybeifcceq4kfhrv2nuw3mv6zsohnajrk4g7ks3unl2d7kdjg2ncmvlla --remote --service
     cd counter
     ```
 
