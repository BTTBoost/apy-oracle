# Quick Start

The purpose of this quick start is to get you up and running with the {{open_autonomy}} framework for agent service development as quickly as possible.
The overall pipeline with the framework is summarized in the figure below:

<figure markdown>
![](./images/pipeline.svg)
<figcaption>Overall pipeline to deploy an agent service with the Open Autonomy framework</figcaption>
</figure>

The steps defined in the figure above are materialized as follows:

1. **Component provision:** The developer ensures that the agent components are available, either by programming them from scratch using the {{open_aea}} framework, or fetching them from the Component Registry. Each agent service needs one or more underlying {{fsm_app}}(s) that define the service business logic. The {{open_autonomy}} framework contains packages with base classes that help define {{fsm_app}}s.

2. **Agent definition:** The developer ensures that the agents that make up the service are available, either by defining them  using the {{open_aea}} framework, or by fetching them from the Agent Registry.

3. **Service definition:** The developer produces a service definition based on the corresponding agents, or it fetches a service from the Service Registry. Agent operators register agent instances against the service.

4. **Service deployment:** Once the service is defined, the developer can use the {{open_autonomy}} CLI to deploy the service.

The dashed arrows in the figure denote the "entry points" for a developer in the pipeline. For example, if the developer is satisfied with some agent available in the agent registry, then they can skip the first step about defining agent components, and fetch that agent directly. We will give more detail about the pipeline below.

The goal of this quick start guide is to showcase steps 3-4 from the pipeline. That is, how to execute a (local) deployment of a demonstration service. We will cover the particularities of the components that make up agents in an agent service in other sections of the documentation.



## Requirements

Ensure your machine satisfies the following requirements:

- Python `>= 3.7` (recommended `>= 3.10`)
- [Tendermint](https://docs.tendermint.com/master/introduction/install.html) `==0.34.19`
- [Pipenv](https://pipenv.pypa.io/en/latest/install/) `>=2021.x.xx`

## Setup

1. Setup the environment
```bash
export OPEN_AEA_IPFS_ADDR="/dns/registry.autonolas.tech/tcp/443/https"
touch Pipfile && pipenv --python 3.10 && pipenv shell
```

2. Install {{open_autonomy}}
```bash
pip install open-autonomy
```

<<<<<<< HEAD
3. Get, build and install your agent
```bash
aea init --reset --author default_author --ipfs --remote
aea fetch valory/hello_world:0.1.0:bafybeidxudi7w2o3qbhs3vo4z4atn5yqsdzvtu5jgynfmv2tf3arous3pq --remote
cd hello_world
aea install
aea generate-key ethereum
aea add-key ethereum
```
=======
## Deploy a local agent service
>>>>>>> 617f89bb

Follow the steps indicated in the diagram to define and build and deploy locally an example agent service using Docker Compose.
In this case, we consider the demonstration [Hello World agent service](https://docs.autonolas.network/service_example/).


1. Download the files containing the Dockerfile templates.
    ```bash
    git clone --recursive git@github.com:valory-xyz/open-autonomy.git
    cd open-autonomy
    cd third_party/safe-contracts && yarn install
    cd ../..
    cd third_party/contracts-amm && yarn install
    cd ../..
    make new_env
    pipenv shell
    ```

    !!!warning
        The commands shown above are currently required in order to download a number of template files that are expected to be integrated in an upcoming release of the {{open_autonomy}} framework.

2. Build the Docker images that make up the agent service.
    ```bash
    autonomy deploy build image valory/hello_world
    autonomy deploy build image valory/hello_world --dependencies
    ```
3. Generate the relevant build configuration for the agent service.
    ```bash
    autonomy deploy build deployment valory/hello_world deployments/keys/hardhat_keys.json
    ```

4. The build configuration will be located in `./abci_build`. Execute `docker-compose` as indicated below.
   This will generate a Hello World agent service with 4 agents connected to 4 Tendermint nodes.
    ```bash
    cd abci_build
    docker-compose up --force-recreate
    ```

5. The logs of a single agent or node can then be inspected with, e.g.,
    ```bash
    docker logs {container_id} --follows
    ```<|MERGE_RESOLUTION|>--- conflicted
+++ resolved
@@ -45,19 +45,7 @@
 pip install open-autonomy
 ```
 
-<<<<<<< HEAD
-3. Get, build and install your agent
-```bash
-aea init --reset --author default_author --ipfs --remote
-aea fetch valory/hello_world:0.1.0:bafybeidxudi7w2o3qbhs3vo4z4atn5yqsdzvtu5jgynfmv2tf3arous3pq --remote
-cd hello_world
-aea install
-aea generate-key ethereum
-aea add-key ethereum
-```
-=======
 ## Deploy a local agent service
->>>>>>> 617f89bb
 
 Follow the steps indicated in the diagram to define and build and deploy locally an example agent service using Docker Compose.
 In this case, we consider the demonstration [Hello World agent service](https://docs.autonolas.network/service_example/).
