--- conflicted
+++ resolved
@@ -84,11 +84,7 @@
 
 2. Use the CLI to townload and build the images to deploy the [Hello World agent service](./service_example.md):
     ```bash
-<<<<<<< HEAD
-    autonomy deploy build deployment valory/hello_world:0.1.0:bafybeigxay6su43bxrt7yi45eoz57mhlgicovehuhn7i2djmfn6vushk6e keys.json
-=======
-    autonomy deploy build deployment valory/hello_world:0.1.0:bafybeiajwxfte2pbx4moirla5minn5m6jvxjfkmbtvrodnsswhoeevxwqq keys.json
->>>>>>> 506a27db
+    autonomy deploy build deployment valory/hello_world:0.1.0:bafybeiaualkbpzdyoghr7ubww25lgudfjqwu6ft6fy6m3iliwsab455iuu keys.json
     ```
     The command above generates the required images to run the agent service using the keys provided in the `keys.json` file. In this case, we are accessing the service definition located in the Service Registry.
 
