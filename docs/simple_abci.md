--- conflicted
+++ resolved
@@ -37,11 +37,7 @@
 
 2. Use the CLI to download the `valory/simple_abci` service.
     ```bash
-<<<<<<< HEAD
-    autonomy fetch valory/simple_abci:0.1.0:bafybeidxrcmwl6uc2andbis74lvq4aszhrfn7ntbum6miyovq4jav4gllm --remote --service
-=======
-    autonomy fetch valory/simple_abci:0.1.0:bafybeihzwc2hogdhbsburtp3bvvlvyrzz3yv5zxeid7uobkfsaim47bkte --remote --service
->>>>>>> 2c84af32
+    autonomy fetch valory/simple_abci:0.1.0:bafybeigmcwsjplpkfrdq4ibujiuwnvkkvelojmpjiavwvegk2ccu7s7ayu --remote --service
     cd simple_abci
     ```
 
