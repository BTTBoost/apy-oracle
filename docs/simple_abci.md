# Simple Agent Service Demo

The Simple agent service demonstrates how to use the {{open_autonomy}} framework, and provides
a general template to build more complex services.
The goal is to provide the minimum background so that users can start developing their own agent services, and to showcase how agents interact with local Tendermint nodes. Indeed, we recommend that new users take the Simple {{fsm_app}} as the starting point for developing their own agent services.

Roughly speaking, the Simple agent service executes the following sequence of actions:

1. Agents register to the service, i.e., they indicate their willingness to participate in it.
2. Agents agree on a random value.
3. Agents nominate a keeper, based on a deterministic function and the random value.
4. Go to step 1.

Whereas the business logic of this service does not produce any useful result, each of these steps above
are expected to be quite common in the expected services that can be developed with {{open_autonomy}}.

## Architecture of the Demo

The demo is composed of:

- A set of four [Tendermint](https://tendermint.com/) nodes (`node0`, `node1`, `node2`, `node3`).
- A set of four AEAs (`abci0`, `abci1`, `abci2`, `abci3`), in one-to-one connection with their corresponding Tendermint
node.

The agents are connected to the remote service [DRAND](https://drand.love) through the Internet.

<figure markdown>
  ![](./images/simple_abci_app_four_agents.svg){align=center}
  <figcaption>Simple ABCI architecture with four agents</figcaption>
</figure>

## Running the Demo
The steps below will guide you to download the simple agent service definition from the Service Registry, build and run a deployment that will run locally.

1. Ensure that your machine satisfies the [framework requirements](guides/quick_start.md#requirements) and that
you have followed the [setup instructions](guides/quick_start.md#setup). As a result you should have a Pipenv workspace folder.

2. Use the CLI to download the `valory/simple_abci` service.
    ```bash
<<<<<<< HEAD
    autonomy fetch valory/simple_abci:0.1.0:bafybeihkiquyvx5lrwdgthbquwiqmiuh2ibpqgy563k74mbxz7gpia3cy4 --remote --service
=======
    autonomy fetch valory/simple_abci:0.1.0:bafybeihczmmxccae4pvdzp473u4lkzfelogmoji7dm2bmndkx6ynkyo2wq --remote --service
>>>>>>> c000aa90
    cd simple_abci
    ```

3. Inside the workspace folder, create a JSON file `keys.json` containing the addresses and keys of the four agents that are
   part of this demo. Below you have a sample `keys.json` file that you can use for testing.

    !!! warning "Important"
        Use these keys for testing purposes only. **Never use these keys in a production environment or for personal use.**

        ```json
        [
          {
              "address": "0x15d34AAf54267DB7D7c367839AAf71A00a2C6A65",
              "private_key": "0x47e179ec197488593b187f80a00eb0da91f1b9d0b13f8733639f19c30a34926a"
          },
          {
              "address": "0x9965507D1a55bcC2695C58ba16FB37d819B0A4dc",
              "private_key": "0x8b3a350cf5c34c9194ca85829a2df0ec3153be0318b5e2d3348e872092edffba"
          },
          {
              "address": "0x976EA74026E726554dB657fA54763abd0C3a0aa9",
              "private_key": "0x92db14e403b83dfe3df233f83dfa3a0d7096f21ca9b0d6d6b8d88b2b4ec1564e"
          },
          {
              "address": "0x14dC79964da2C08b23698B3D3cc7Ca32193d9955",
              "private_key": "0x4bbbf85ce3377467afe5d46f804f221813b2bb87f24d81f60f1fcdbf7cbf4356"
          }
        ]
        ```

4. Build the required image
    ```bash
    autonomy build-image
    ```
    The command above generates the required images to run the agent service.

5. Build a deployment setup for the demo service:
    ```bash
    autonomy deploy build keys.json
    ```

    This will build the deployment setup required to run the service locally.
    !!!note
        It is also possible to generate a deployment using a local service definition. See the [CLI section](./autonomy.md) for the complete details.

6. The build configuration will be located in `./abci_build`. Run the deployment using
    ```bash
    cd abci_build
    autonomy deploy run
    ```

    This will deploy a local simple service with four agents connected to four Tendermint nodes.

7. The logs of a single agent or [Tendermint](https://tendermint.com/) node can be inspected in another terminal with, e.g.,
    ```bash
    docker logs <container_id> --follow
    ```
    where `<container_id>` refers to the Docker container ID for either an agent
    (`abci0`, `abci1`, `abci2` and `abci3`) or a Tendermint node (`node0`, `node1`, `node2` and `node3`).


## Technical Details
The complete state machine depicting the states and transitions of the application is shown below.

<figure markdown>
<div class="mermaid">
stateDiagram-v2
    RegistrationRound --> RandomnessStartupRound: <center>DONE</center>
    RandomnessStartupRound --> SelectKeeperAtStartupRound: <center>DONE</center>
    RandomnessStartupRound --> RandomnessStartupRound: <center>NO_MAJORITY<br />ROUND_TIMEOUT</center>
    ResetAndPauseRound --> RandomnessStartupRound: <center>DONE</center>
    ResetAndPauseRound --> RegistrationRound: <center>NO_MAJORITY<br />RESET_TIMEOUT</center>
    SelectKeeperAtStartupRound --> ResetAndPauseRound: <center>DONE</center>
    SelectKeeperAtStartupRound --> RegistrationRound: <center>NO_MAJORITY<br />ROUND_TIMEOUT</center>
</div>
<figcaption>Simple ABCI Application FSM</figcaption>
</figure>

Recall that, from the point of view of the developer, the application FSM is replicated transparently in all the AEAs. The developer can simply focus on developing the FSM as if it were being executed in a single machine, and the underlying consensus layer will handle the replication mechanism across different machines.

The `valory/simple_abci` skill is the main component of the {{fsm_app}}. In
general terms, the developer should put the focus on the four action points below:

1. Implement the `Rounds`, `Behaviours` and `Payloads` associated with each FSM state.
2. Implement the `AbciApp` class.
3. Implement the `AbstractRoundBehaviour` class.

Below we discuss these points in detail for the case of the Simple {{fsm_app}}.


### Implementation of the Rounds, Behaviours and Payloads for Each State

The main modules to take into account in this development step are:

- `behaviours.py`: Contains the implementation of the behaviours to be executed at each state of the FSM. Each behaviour is one-to-one associated to a round. It also contains the `SimpleAbciConsensusBehaviour` class, which can be thought as the "main" class for the skill behaviour, and will be discussed in a separate section below.
- `rounds.py`: Contains the implementation of the rounds associated to each state and the shared `SynchronizedData`. It also contains the declaration of the FSM events, and the `SimpleAbciApp` which defines the transition function of the FSM, which will be also discussed in a separate section.
- `payloads.py`: Contains the implementation of the payloads associated to each state. One payload can be used per state. Payloads are used so sync data between agents, and therefore the application state.


#### `RegistrationRound` and `RegistrationBehaviour`

The `RegistrationRound` and `RegistrationBehaviour` are the round and behaviour classes associated to the start state of the application FSM. The hierarchy diagram for the `RegistrationRound` is depicted below:

<figure markdown>
<div class="mermaid">
classDiagram
    AbstractRound <|-- CollectionRound
    CollectionRound <|-- CollectDifferentUntilAllRound
    CollectDifferentUntilAllRound <|-- RegistrationRound
    SimpleABCIAbstractRound <|-- RegistrationRound
    AbstractRound <|-- SimpleABCIAbstractRound

    class AbstractRound{
      +round_id
      +allowed_tx_type
      +payload_attribute
      -_state
      +period_state()
      +end_block()*
      +check_payload()*
      +process_payload()*
    }
    class SimpleABCIAbstractRound{
      +period_state()
      -_return_no_majority_event()
    }
    class CollectionRound{
      -collection
      +payloads()
      +payloads_count()
      +process_payload()
      +check_payload()
    }
    class CollectDifferentUntilAllRound{
      +process_payload()
      +check_payload()
      +collection_threshold_reached()
      +most_voted_payload()
    }
    class RegistrationRound{
      +round_id = "registration"
      +allowed_tx_type = TransactionType.REGISTRATION
      +payload_attribute = "sender"
      +end_block()
    }
</div>
<figcaption>Hierarchy of the `RegistrationRound` class (some methods and fields are omitted)</figcaption>
</figure>

As it can be seen, it inherits from the main abstract class `AbstractRound` through a series of intermediate classes:

- `CollectionRound`: Helper class for rounds where the application is expected to wait until some some sort of value is collected: either a common value (e.g., a common randomness observation), or a collection of different values (e.g., exchange values from different sources).
- `CollectDifferentUntilAllRound`: Helper class for rounds that should wait until a collection of different values is collected, one from each agent ("all").
- `SimpleABCIAbstractRound`: Helper class particular to the Simple {{fsm_app}} which contains common methods for all rounds.
- `RegistrationRound`: Class that implements the particular instance of the `AbstractRound`. Many of the functionalities are already covered by the parent classes, but any concrete implementation of `AbstractRound` need to implement the abstract method `end_block()`. The method `end_block()` has the responsibility of checking the conditions to transit to the next state, and as such, it must return (1) a reference to the (updated) `SynchronizedData`, and (2) an event that will define the transition to the next state in the FSM.


To sum up, the `RegistrationRound` simply waits to collect all agent addresses (a mechanism inherited from `CollectDifferentUntilAllRound`) and it produces the `DONE` event when it finishes. The agents send their address through the proactive behaviour discussed below.
As it can be seen here, the {{open_autonomy}} framework provides a number of intermediate helper classes that can be used to simplify the development of a round.

On the other hand, the `RegistrationBehaviour` hierarchy is as follows:
<figure markdown>
<div class="mermaid">
classDiagram
    SimpleABCIBaseBehaviour<|-- RegistrationBehaviour
    BaseBehaviour <|-- SimpleABCIBaseBehaviour
    IPFSBehaviour <|-- BaseBehaviour
    AsyncBehaviour <|-- BaseBehaviour
    CleanUpBehaviour <|-- BaseBehaviour
    SimpleBehaviour <|-- IPFSBehaviour
    Behaviour <|-- SimpleBehaviour

    class AsyncBehaviour{
        +async_act()*
        +async_act_wrapper()*
    }
    class SimpleABCIBaseBehaviour {
        +period_state()
        +params()
    }
    class RegistrationBehaviour{
        +state_id = "register"
        +matching_round = RegistrationRound
        +async_act()
    }
</div>
<figcaption>Hierarchy of the `RegistrationBehaviour` class (some methods and fields are omitted)</figcaption>
</figure>

As it can be seen, the `RegistrationBehaviour` inherits from `BaseBehaviour`, which is the base class for FSM states. This class aggregates the functionality from some other classes, most notably from the `AsyncBehaviour` class which defines the `async_act()` abstract method, which must be implemented in the `RegistrationBehaviour` class. In this case, `async_act()` does the following:

1. Build the registration transaction payload.
2. Send the transaction payload and wait for it to be mined.
3. Wait until the {{fsm_app}} transitions to the next round.
4. Go to the next behaviour state (set done event).

An excerpt of the code corresponding to the `RegistrationBehaviour` is:

```python
class RegistrationBehaviour(SimpleABCIBaseBehaviour):
    """Register to the next round."""

    behaviour_id = "register"
    matching_round = RegistrationRound

    def async_act(self) -> Generator:
        """
        Do the action.

        Steps:
        - Build a registration transaction.
        - Send the transaction and wait for it to be mined.
        - Wait until ABCI application transitions to the next round.
        - Go to the next behaviour (set done event).
        """

        with self.context.benchmark_tool.measure(self.behaviour_id).local():
            payload = RegistrationPayload(self.context.agent_address)

        with self.context.benchmark_tool.measure(self.behaviour_id).consensus():
            yield from self.send_a2a_transaction(payload)
            yield from self.wait_until_round_end()

        self.set_done()
```

Finally, the hierarchy for the `RegistrationPayload` is as follows:

<figure markdown>
<div class="mermaid">
classDiagram
  BaseSimpleAbciPayload <|-- RegistrationPayload
  BaseTxPayload <|-- BaseSimpleAbciPayload

  class BaseTxPayload {
    +transaction_type
    +sender
    +id_
    +round_count
    +_initialisation
    +round_count()
  }

  class RegistrationPayload{
    +transaction_type = TransactionType.REGISTRATION
  }
</div>
<figcaption>Hierarchy of the `RegistrationPayload` class (some methods and fields are omitted)</figcaption>
</figure>

The class `RegistrationPayload` is simply a wrapper for the data to be sent by the
corresponding behaviour in the `async_act()` method.


The remaining states from the FSM follow a similar approach in the definition of the rounds, behaviours and payloads. Therefore, we will omit most of the details and highlight only the relevant information for them.


#### `RandomnessStartupRound` and `RandomnessStartupBehaviour`
As opposed to `RegistrationRound`, the class `RandomnessStartupRound` inherits from the helper abstract class `CollectSameUntilThresholdRound`. That is, the round will wait until 2/3 of the agents have agreed in the same collected value (in this case, a random string from a decentralized randomness source). If for whatever reason agents do not agree within a given timeframe, this state is revisited. As above, the method `end_block()` must be implemented, and it must return the appropriate events accordingly.

The `RandomnessBehaviour` on the other hand is the proactive part that connects to the distributed randomness service, reads the value,  commits it to the temporary blockchain, and stores it in the `SynchronizedData`.
As above, all these operations are carried on the `async_act()` method, and the
payload class `RandomnessPayload` encapsulates the collected randomness as well as the round identifier.

#### `SelectKeeperAtStartupRound` and `SelectKeeperAtStartupBehaviour`
In this case, `SelectKeeperAtStartupRound` inherits from the class `CollectSameUntilThresholdRound` as above. The value to be agreed by 2/3 of the agents is the address of the agent that will be designated as a keeper. Again, the `end_block()` method must handle the appropriate events to return, depending on the status of the consensus.


The `SelectKeeperAtStartupBehaviour` is in charge of executing the operation of selecting the keeper, which is a deterministic function of the randomness collected in the previous round. The behaviour accesses the randomness through the `SynchronizedData`, commits the output to the temporary blockchain, and it also records it on the `SynchronizedData`. The corresponding payload class, `SelectKeeperPayload` stores the selected keeper.


#### `ResetAndPauseRound` and `ResetAndPauseBehaviour`
The `ResetAndPauseRound` also inherits from  `CollectSameUntilThresholdRound`. The value that the rounds waits that the agents agree is simply the period number (an increasing integer). Once 2/3 of the agents have agreed on it, the {{fsm_app}} transitions again to the `RandomnessStartupRound`.

The `ResetAndPauseBehaviour` class simply logs the state, sleeps for a configured interval, and submits the transaction payload (period number) to the temporary blockchain. As usual, the functionality is encoded in `end_block()`. For convention, the payload associated to the class `ResetPayload` contains the round identifier.

### Implementation of `SimpleAbciApp`
This class can be found on `rounds.py`, and it simply encodes the basic parameters of the FSM transition function depicted above. Namely, it defines:
- the initial round,
- the set of initial states,
- the transition function,
- the set of final states, and
- the timeout events.

This class derives from the abstract class `AbciApp` and it must be implemented by the developer. In general, the implementation of this class does not require to define any method or parameter, besides the ones commented above.

The transition function, which is the main part of this class, is defined using Python dictionaries as it is shown here:

```python
class SimpleAbciApp(AbciApp[Event]):
    """SimpleAbciApp

    Initial round: RegistrationRound

    Initial states: {RegistrationRound}

    Transition states:
        0. RegistrationRound
            - done: 1.
            - no majority: 0.
        1. RandomnessStartupRound
            - done: 2.
            - round timeout: 1.
            - no majority: 1.
        2. SelectKeeperAtStartupRound
            - done: 3.
            - round timeout: 0.
            - no majority: 0.
        3. ResetAndPauseRound
            - done: 1.
            - reset timeout: 0.
            - no majority: 0.

    Final states: {}

    Timeouts:
        round timeout: 30.0
        reset timeout: 30.0
    """

    initial_round_cls: Type[AbstractRound] = RegistrationRound
    transition_function: AbciAppTransitionFunction = {
        RegistrationRound: {
            Event.DONE: RandomnessStartupRound,
            Event.NO_MAJORITY: RegistrationRound,
        },
        RandomnessStartupRound: {
            Event.DONE: SelectKeeperAtStartupRound,
            Event.ROUND_TIMEOUT: RandomnessStartupRound,
            Event.NO_MAJORITY: RandomnessStartupRound,
        },
        SelectKeeperAtStartupRound: {
            Event.DONE: ResetAndPauseRound,
            Event.ROUND_TIMEOUT: RegistrationRound,
            Event.NO_MAJORITY: RegistrationRound,
        },
        ResetAndPauseRound: {
            Event.DONE: RandomnessStartupRound,
            Event.RESET_TIMEOUT: RegistrationRound,
            Event.NO_MAJORITY: RegistrationRound,
        },
    }
    event_to_timeout: Dict[Event, float] = {
        Event.ROUND_TIMEOUT: 30.0,
        Event.RESET_TIMEOUT: 30.0,
    }
```

For example, upon receiving the event `DONE` being in the state `SelectKeeperAtStartupRound`, the FSM will transit to `ResetAndPauseRound`.

### Implementation of `SimpleAbciConsensusBehaviour`
This class can be found in `behaviours.py`, and is the main behaviour class, aggregating the behaviours from the different states. It is a subclass of `AbstractRoundBehaviour`. The developer needs to define:

- the initial behaviour,
- the `AbciApp` associated to the behaviour,
- the collection of individual behaviours for each state.

Recall that each behaviour is in one-to-one correspondence with a round. Upon instantiation, the parent class ensures that this correspondence holds (i.e., there are not two behaviours associated to the same round). The correspondence is achieved through the field `matching_round` from the parent class `BaseBehaviour`of each state behaviour.



### Specification of the FSM

For convenience, we provide a simplified YAML syntax to describe concisely the FSM of the {{fsm_app}}s. For the case of
the Simple {{fsm_app}} the specification is as follows:

```yaml
alphabet_in:
- DONE
- NO_MAJORITY
- RESET_TIMEOUT
- ROUND_TIMEOUT
default_start_state: RegistrationRound
final_states: []
label: packages.valory.skills.simple_abci.rounds.SimpleAbciApp
start_states:
- RegistrationRound
states:
- RandomnessStartupRound
- RegistrationRound
- ResetAndPauseRound
- SelectKeeperAtStartupRound
transition_func:
    (RandomnessStartupRound, DONE): SelectKeeperAtStartupRound
    (RandomnessStartupRound, NO_MAJORITY): RandomnessStartupRound
    (RandomnessStartupRound, ROUND_TIMEOUT): RandomnessStartupRound
    (RegistrationRound, DONE): RandomnessStartupRound
    (RegistrationRound, NO_MAJORITY): RegistrationRound
    (ResetAndPauseRound, DONE): RandomnessStartupRound
    (ResetAndPauseRound, NO_MAJORITY): RegistrationRound
    (ResetAndPauseRound, RESET_TIMEOUT): RegistrationRound
    (SelectKeeperAtStartupRound, DONE): ResetAndPauseRound
    (SelectKeeperAtStartupRound, NO_MAJORITY): RegistrationRound
    (SelectKeeperAtStartupRound, ROUND_TIMEOUT): RegistrationRound
```<|MERGE_RESOLUTION|>--- conflicted
+++ resolved
@@ -37,11 +37,7 @@
 
 2. Use the CLI to download the `valory/simple_abci` service.
     ```bash
-<<<<<<< HEAD
-    autonomy fetch valory/simple_abci:0.1.0:bafybeihkiquyvx5lrwdgthbquwiqmiuh2ibpqgy563k74mbxz7gpia3cy4 --remote --service
-=======
-    autonomy fetch valory/simple_abci:0.1.0:bafybeihczmmxccae4pvdzp473u4lkzfelogmoji7dm2bmndkx6ynkyo2wq --remote --service
->>>>>>> c000aa90
+    autonomy fetch valory/simple_abci:0.1.0:bafybeihikwokgo33247umbvvgciqiv4qvopen57gxcmvjxurs57tyzkzdy --remote --service
     cd simple_abci
     ```
 
