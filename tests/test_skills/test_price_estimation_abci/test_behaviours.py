--- conflicted
+++ resolved
@@ -108,11 +108,7 @@
             self.behaviour,
             ObserveBehaviour.behaviour_id,
             PriceEstimationSynchronizedSata(
-<<<<<<< HEAD
-                AbciAppDB(initial_data=dict(estimate=1.0)),
-=======
                 AbciAppDB(initial_data=dict(estimate=[1.0])),
->>>>>>> 2052c1a5
             ),
         )
         assert (
@@ -153,11 +149,7 @@
             self.behaviour,
             ObserveBehaviour.behaviour_id,
             PriceEstimationSynchronizedSata(
-<<<<<<< HEAD
-                AbciAppDB(initial_data=dict(estimate=1.0)),
-=======
                 AbciAppDB(initial_data=dict(estimate=[1.0])),
->>>>>>> 2052c1a5
             ),
         )
         assert (
@@ -450,11 +442,7 @@
 
         if this_period_count != 0:
             synchronized_data.db.create(
-<<<<<<< HEAD
-                **next_period_data,
-=======
                 **AbciAppDB.data_to_lists(next_period_data),
->>>>>>> 2052c1a5
             )
 
         self.mock_contract_api_request(
