# -*- coding: utf-8 -*-
# ------------------------------------------------------------------------------
#
#   Copyright 2021-2022 Valory AG
#
#   Licensed under the Apache License, Version 2.0 (the "License");
#   you may not use this file except in compliance with the License.
#   You may obtain a copy of the License at
#
#       http://www.apache.org/licenses/LICENSE-2.0
#
#   Unless required by applicable law or agreed to in writing, software
#   distributed under the License is distributed on an "AS IS" BASIS,
#   WITHOUT WARRANTIES OR CONDITIONS OF ANY KIND, either express or implied.
#   See the License for the specific language governing permissions and
#   limitations under the License.
#
# ------------------------------------------------------------------------------

"""Test the rounds.py module of the skill."""

import json
from typing import Any, Dict, Optional, cast
from unittest import mock

from packages.valory.skills.abstract_round_abci.base import AbciAppDB
from packages.valory.skills.abstract_round_abci.base import (
    BaseSynchronizedData as SynchronizedData,
)
from packages.valory.skills.registration_abci.payloads import RegistrationPayload
from packages.valory.skills.registration_abci.rounds import Event
from packages.valory.skills.registration_abci.rounds import Event as RegistrationEvent
from packages.valory.skills.registration_abci.rounds import (
    RegistrationRound,
    RegistrationStartupRound,
)

from tests.test_skills.test_abstract_round_abci.test_base_rounds import (
    BaseCollectDifferentUntilAllRoundTest,
    BaseCollectSameUntilThresholdRoundTest,
)


class TestRegistrationStartupRound(BaseCollectDifferentUntilAllRoundTest):
    """Test RegistrationStartupRound."""

    _synchronized_data_class = SynchronizedData
    _event_class = RegistrationEvent

    def test_run_fastforward(
        self,
    ) -> None:
        """Run test."""

        self.synchronized_data = cast(
            SynchronizedData,
            self.synchronized_data.update(
                safe_contract_address="stub_safe_contract_address",
                oracle_contract_address="stub_oracle_contract_address",
            ),
        )

        test_round = RegistrationStartupRound(
            synchronized_data=self.synchronized_data,
            consensus_params=self.consensus_params,
        )
        self._run_with_round(
            test_round,
            RegistrationEvent.FAST_FORWARD,
            1,
            initialisation=json.dumps({"key": "value"}),
        )

    def test_run_default(
        self,
    ) -> None:
        """Run test."""

        test_round = RegistrationStartupRound(
            synchronized_data=self.synchronized_data,
            consensus_params=self.consensus_params,
        )
        self._run_with_round(test_round, RegistrationEvent.DONE, 1)

    def test_run_default_not_finished(
        self,
    ) -> None:
        """Run test."""

        test_round = RegistrationStartupRound(
            synchronized_data=self.synchronized_data,
            consensus_params=self.consensus_params,
        )
        self._run_with_round(test_round)

    def _run_with_round(
        self,
        test_round: RegistrationStartupRound,
        expected_event: Optional[RegistrationEvent] = None,
        confirmations: Optional[int] = None,
        initialisation: Optional[str] = None,
    ) -> None:
        """Run with given round."""

        test_runner = self._test_round(
            test_round=test_round,
            round_payloads=[
                RegistrationPayload(sender=participant, initialisation=initialisation)
                for participant in self.participants
            ],
            synchronized_data_update_fn=lambda *x: SynchronizedData(
                AbciAppDB(
<<<<<<< HEAD
                    initial_data=dict(participants=frozenset(test_round.collection)),
=======
                    initial_data=dict(participants=[frozenset(test_round.collection)]),
>>>>>>> 2052c1a5
                )
            ),
            synchronized_data_attr_checks=[
                lambda _synchronized_data: _synchronized_data.participants
            ],
            exit_event=expected_event,
        )

        next(test_runner)
        test_round = next(test_runner)
        if confirmations is not None:
            test_round.block_confirmations = confirmations
        prior_confirmations = test_round.block_confirmations

        next(test_runner)
        assert test_round.block_confirmations == prior_confirmations + 1
        next(test_runner)


class TestRegistrationRound(BaseCollectSameUntilThresholdRoundTest):
    """Test RegistrationRound."""

    _synchronized_data_class = SynchronizedData
    _event_class = RegistrationEvent

    def test_run_default(
        self,
    ) -> None:
        """Run test."""
        self.synchronized_data = cast(
            SynchronizedData,
            self.synchronized_data.update(
                safe_contract_address="stub_safe_contract_address",
                oracle_contract_address="stub_oracle_contract_address",
            ),
        )
        test_round = RegistrationRound(
            synchronized_data=self.synchronized_data,
            consensus_params=self.consensus_params,
<<<<<<< HEAD
=======
        )

        round_payloads = {
            participant: RegistrationPayload(
                sender=participant,
                initialisation='{"dummy_key": "dummy_value"}',
            )
            for participant in self.participants
        }

        self._run_with_round(
            test_round=test_round,
            expected_event=RegistrationEvent.DONE,
            confirmations=11,
            most_voted_payload='{"dummy_key": "dummy_value"}',
            round_payloads=round_payloads,
>>>>>>> 2052c1a5
        )

        assert self.synchronized_data.db._data[0]["dummy_key"] == ["dummy_value"]

    def test_run_default_not_finished(
        self,
    ) -> None:
        """Run test."""
        self.synchronized_data = cast(
            SynchronizedData,
            self.synchronized_data.update(
                safe_contract_address="stub_safe_contract_address",
                oracle_contract_address="stub_oracle_contract_address",
            ),
        )
        test_round = RegistrationRound(
            synchronized_data=self.synchronized_data,
            consensus_params=self.consensus_params,
<<<<<<< HEAD
=======
        )
        self._run_with_round(
            test_round,
            finished=False,
            confirmations=11,
>>>>>>> 2052c1a5
        )

    def _run_with_round(
        self,
        test_round: RegistrationRound,
        round_payloads: Optional[Dict[str, RegistrationPayload]] = None,
        most_voted_payload: Optional[Any] = None,
        expected_event: Optional[RegistrationEvent] = None,
        confirmations: Optional[int] = None,
        finished: bool = True,
    ) -> None:
        """Run with given round."""

        round_payloads = round_payloads or {
            p: RegistrationPayload(sender=p) for p in self.participants
        }

        test_runner = self._test_round(
            test_round=test_round,
<<<<<<< HEAD
            round_payloads=dict(
                [
                    (participant, RegistrationPayload(sender=participant))
                    for participant in self.participants
                ]
            ),
            synchronized_data_update_fn=(
                lambda *x: SynchronizedData(
                    AbciAppDB(
                        initial_data=dict(participants=self.participants),
=======
            round_payloads=round_payloads,
            synchronized_data_update_fn=(
                lambda *x: SynchronizedData(
                    AbciAppDB(
                        initial_data=dict(participants=[self.participants]),
>>>>>>> 2052c1a5
                    )
                )
            ),
            synchronized_data_attr_checks=[
                lambda _synchronized_data: _synchronized_data.participants
            ],
<<<<<<< HEAD
=======
            most_voted_payload=most_voted_payload,
>>>>>>> 2052c1a5
            exit_event=expected_event,
        )

        next(test_runner)
        if confirmations is not None:
            test_round.block_confirmations = confirmations

        test_round = next(test_runner)

        prior_confirmations = test_round.block_confirmations

        next(test_runner)
        assert test_round.block_confirmations == prior_confirmations + 1
        if finished:
            next(test_runner)

    def test_no_majority(self) -> None:
        """Test the NO_MAJORITY event."""
        test_round = RegistrationRound(
            synchronized_data=self.synchronized_data,
            consensus_params=self.consensus_params,
        )

        with mock.patch.object(test_round, "is_majority_possible", return_value=False):
            with mock.patch.object(test_round, "block_confirmations", 11):
                result = test_round.end_block()
                assert result is not None
                _, event = result
                assert event == Event.NO_MAJORITY<|MERGE_RESOLUTION|>--- conflicted
+++ resolved
@@ -110,11 +110,7 @@
             ],
             synchronized_data_update_fn=lambda *x: SynchronizedData(
                 AbciAppDB(
-<<<<<<< HEAD
-                    initial_data=dict(participants=frozenset(test_round.collection)),
-=======
                     initial_data=dict(participants=[frozenset(test_round.collection)]),
->>>>>>> 2052c1a5
                 )
             ),
             synchronized_data_attr_checks=[
@@ -154,8 +150,6 @@
         test_round = RegistrationRound(
             synchronized_data=self.synchronized_data,
             consensus_params=self.consensus_params,
-<<<<<<< HEAD
-=======
         )
 
         round_payloads = {
@@ -172,7 +166,6 @@
             confirmations=11,
             most_voted_payload='{"dummy_key": "dummy_value"}',
             round_payloads=round_payloads,
->>>>>>> 2052c1a5
         )
 
         assert self.synchronized_data.db._data[0]["dummy_key"] == ["dummy_value"]
@@ -191,14 +184,11 @@
         test_round = RegistrationRound(
             synchronized_data=self.synchronized_data,
             consensus_params=self.consensus_params,
-<<<<<<< HEAD
-=======
         )
         self._run_with_round(
             test_round,
             finished=False,
             confirmations=11,
->>>>>>> 2052c1a5
         )
 
     def _run_with_round(
@@ -218,34 +208,18 @@
 
         test_runner = self._test_round(
             test_round=test_round,
-<<<<<<< HEAD
-            round_payloads=dict(
-                [
-                    (participant, RegistrationPayload(sender=participant))
-                    for participant in self.participants
-                ]
-            ),
-            synchronized_data_update_fn=(
-                lambda *x: SynchronizedData(
-                    AbciAppDB(
-                        initial_data=dict(participants=self.participants),
-=======
             round_payloads=round_payloads,
             synchronized_data_update_fn=(
                 lambda *x: SynchronizedData(
                     AbciAppDB(
                         initial_data=dict(participants=[self.participants]),
->>>>>>> 2052c1a5
                     )
                 )
             ),
             synchronized_data_attr_checks=[
                 lambda _synchronized_data: _synchronized_data.participants
             ],
-<<<<<<< HEAD
-=======
             most_voted_payload=most_voted_payload,
->>>>>>> 2052c1a5
             exit_event=expected_event,
         )
 
