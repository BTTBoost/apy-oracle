--- conflicted
+++ resolved
@@ -150,15 +150,6 @@
         )
         synchronized_data = LiquidityRebalancingSynchronizedSata(
             AbciAppDB(
-<<<<<<< HEAD
-                initial_data=dict(
-                    most_voted_tx_hash="0x",
-                    safe_contract_address="safe_contract_address",
-                    most_voted_keeper_address="most_voted_keeper_address",
-                    most_voted_strategy=json.dumps(strategy),
-                    multisend_contract_address="0xb0e6add595e00477cf347d09797b156719dc5233",
-                    router_contract_address="router_contract_address",
-=======
                 initial_data=AbciAppDB.data_to_lists(
                     dict(
                         most_voted_tx_hash="0x",
@@ -168,7 +159,6 @@
                         multisend_contract_address="0xb0e6add595e00477cf347d09797b156719dc5233",
                         router_contract_address="router_contract_address",
                     )
->>>>>>> 2052c1a5
                 ),
             )
         )
@@ -200,15 +190,6 @@
         strategy["action"] = StrategyType.EXIT.value
         synchronized_data = LiquidityRebalancingSynchronizedSata(
             AbciAppDB(
-<<<<<<< HEAD
-                initial_data=dict(
-                    most_voted_tx_hash="0x",
-                    safe_contract_address="safe_contract_address",
-                    most_voted_keeper_address="most_voted_keeper_address",
-                    most_voted_strategy=json.dumps(strategy),
-                    multisend_contract_address="0xb0e6add595e00477cf347d09797b156719dc5233",
-                    router_contract_address="router_contract_address",
-=======
                 initial_data=AbciAppDB.data_to_lists(
                     dict(
                         most_voted_tx_hash="0x",
@@ -218,7 +199,6 @@
                         multisend_contract_address="0xb0e6add595e00477cf347d09797b156719dc5233",
                         router_contract_address="router_contract_address",
                     )
->>>>>>> 2052c1a5
                 ),
             )
         )
@@ -246,14 +226,6 @@
 
         synchronized_data = LiquidityRebalancingSynchronizedSata(
             AbciAppDB(
-<<<<<<< HEAD
-                initial_data=dict(
-                    most_voted_tx_hash="0x",
-                    safe_contract_address="safe_contract_address",
-                    most_voted_keeper_address="most_voted_keeper_address",
-                    multisend_contract_address="0xb0e6add595e00477cf347d09797b156719dc5233",
-                    router_contract_address="router_contract_address",
-=======
                 initial_data=AbciAppDB.data_to_lists(
                     dict(
                         most_voted_tx_hash="0x",
@@ -262,7 +234,6 @@
                         multisend_contract_address="0xb0e6add595e00477cf347d09797b156719dc5233",
                         router_contract_address="router_contract_address",
                     )
->>>>>>> 2052c1a5
                 ),
             )
         )
@@ -298,15 +269,6 @@
         strategy["action"] = StrategyType.SWAP_BACK.value
         synchronized_data = LiquidityRebalancingSynchronizedSata(
             AbciAppDB(
-<<<<<<< HEAD
-                initial_data=dict(
-                    most_voted_tx_hash="0x",
-                    safe_contract_address="safe_contract_address",
-                    most_voted_keeper_address="most_voted_keeper_address",
-                    most_voted_strategy=json.dumps(strategy),
-                    multisend_contract_address="0xb0e6add595e00477cf347d09797b156719dc5233",
-                    router_contract_address="router_contract_address",
-=======
                 initial_data=AbciAppDB.data_to_lists(
                     dict(
                         most_voted_tx_hash="0x",
@@ -316,7 +278,6 @@
                         multisend_contract_address="0xb0e6add595e00477cf347d09797b156719dc5233",
                         router_contract_address="router_contract_address",
                     )
->>>>>>> 2052c1a5
                 ),
             )
         )
@@ -351,15 +312,6 @@
         )
         synchronized_data = LiquidityRebalancingSynchronizedSata(
             AbciAppDB(
-<<<<<<< HEAD
-                initial_data=dict(
-                    most_voted_tx_hash="0x",
-                    safe_contract_address="safe_contract_address",
-                    most_voted_keeper_address="most_voted_keeper_address",
-                    most_voted_strategy=json.dumps(strategy),
-                    multisend_contract_address="0xb0e6add595e00477cf347d09797b156719dc5233",
-                    router_contract_address="router_contract_address",
-=======
                 initial_data=AbciAppDB.data_to_lists(
                     dict(
                         most_voted_tx_hash="0x",
@@ -369,7 +321,6 @@
                         multisend_contract_address="0xb0e6add595e00477cf347d09797b156719dc5233",
                         router_contract_address="router_contract_address",
                     )
->>>>>>> 2052c1a5
                 ),
             )
         )
@@ -608,15 +559,6 @@
         )
         synchronized_data = LiquidityRebalancingSynchronizedSata(
             AbciAppDB(
-<<<<<<< HEAD
-                initial_data=dict(
-                    most_voted_tx_hash="0x",
-                    safe_contract_address="safe_contract_address",
-                    most_voted_keeper_address="most_voted_keeper_address",
-                    most_voted_strategy=json.dumps(strategy),
-                    multisend_contract_address="0xb0e6add595e00477cf347d09797b156719dc5233",
-                    router_contract_address="router_contract_address",
-=======
                 initial_data=AbciAppDB.data_to_lists(
                     dict(
                         most_voted_tx_hash="0x",
@@ -626,7 +568,6 @@
                         multisend_contract_address="0xb0e6add595e00477cf347d09797b156719dc5233",
                         router_contract_address="router_contract_address",
                     )
->>>>>>> 2052c1a5
                 ),
             )
         )
@@ -892,15 +833,6 @@
         )
         synchronized_data = LiquidityRebalancingSynchronizedSata(
             AbciAppDB(
-<<<<<<< HEAD
-                initial_data=dict(
-                    most_voted_tx_hash="0x",
-                    safe_contract_address="safe_contract_address",
-                    most_voted_keeper_address="most_voted_keeper_address",
-                    most_voted_strategy=json.dumps(strategy),
-                    multisend_contract_address="0xb0e6add595e00477cf347d09797b156719dc5233",
-                    router_contract_address="router_contract_address",
-=======
                 initial_data=AbciAppDB.data_to_lists(
                     dict(
                         most_voted_tx_hash="0x",
@@ -910,7 +842,6 @@
                         multisend_contract_address="0xb0e6add595e00477cf347d09797b156719dc5233",
                         router_contract_address="router_contract_address",
                     )
->>>>>>> 2052c1a5
                 ),
             )
         )
@@ -969,16 +900,6 @@
         )
         synchronized_data = LiquidityRebalancingSynchronizedSata(
             AbciAppDB(
-<<<<<<< HEAD
-                initial_data=dict(
-                    most_voted_tx_hash="0x",
-                    safe_contract_address="safe_contract_address",
-                    most_voted_keeper_address="most_voted_keeper_address",
-                    most_voted_strategy=json.dumps(strategy),
-                    multisend_contract_address="0xb0e6add595e00477cf347d09797b156719dc5233",
-                    router_contract_address="router_contract_address",
-                    final_tx_hash=binascii.hexlify(b"dummy_tx").decode(),
-=======
                 initial_data=AbciAppDB.data_to_lists(
                     dict(
                         most_voted_tx_hash="0x",
@@ -989,7 +910,6 @@
                         router_contract_address="router_contract_address",
                         final_tx_hash=binascii.hexlify(b"dummy_tx").decode(),
                     )
->>>>>>> 2052c1a5
                 ),
             )
         )
@@ -1167,16 +1087,6 @@
         )
         synchronized_data = LiquidityRebalancingSynchronizedSata(
             AbciAppDB(
-<<<<<<< HEAD
-                initial_data=dict(
-                    most_voted_tx_hash="0x",
-                    safe_contract_address="safe_contract_address",
-                    most_voted_keeper_address="most_voted_keeper_address",
-                    most_voted_strategy=json.dumps(strategy),
-                    multisend_contract_address="0xb0e6add595e00477cf347d09797b156719dc5233",
-                    router_contract_address="router_contract_address",
-                    final_tx_hash=binascii.hexlify(b"dummy_tx").decode(),
-=======
                 initial_data=AbciAppDB.data_to_lists(
                     dict(
                         most_voted_tx_hash="0x",
@@ -1187,7 +1097,6 @@
                         router_contract_address="router_contract_address",
                         final_tx_hash=binascii.hexlify(b"dummy_tx").decode(),
                     )
->>>>>>> 2052c1a5
                 ),
             )
         )
@@ -1367,16 +1276,6 @@
         )
         synchronized_data = LiquidityRebalancingSynchronizedSata(
             AbciAppDB(
-<<<<<<< HEAD
-                initial_data=dict(
-                    most_voted_tx_hash="0x",
-                    safe_contract_address="safe_contract_address",
-                    most_voted_keeper_address="most_voted_keeper_address",
-                    most_voted_strategy=json.dumps(strategy),
-                    multisend_contract_address="0xb0e6add595e00477cf347d09797b156719dc5233",
-                    router_contract_address="router_contract_address",
-                    final_tx_hash=binascii.hexlify(b"dummy_tx").decode(),
-=======
                 initial_data=AbciAppDB.data_to_lists(
                     dict(
                         most_voted_tx_hash="0x",
@@ -1387,7 +1286,6 @@
                         router_contract_address="router_contract_address",
                         final_tx_hash=binascii.hexlify(b"dummy_tx").decode(),
                     )
->>>>>>> 2052c1a5
                 ),
             )
         )
@@ -1451,16 +1349,6 @@
         )
         synchronized_data = LiquidityRebalancingSynchronizedSata(
             AbciAppDB(
-<<<<<<< HEAD
-                initial_data=dict(
-                    most_voted_tx_hash="0x",
-                    safe_contract_address="safe_contract_address",
-                    most_voted_keeper_address="most_voted_keeper_address",
-                    most_voted_strategy=json.dumps(strategy),
-                    multisend_contract_address="0xb0e6add595e00477cf347d09797b156719dc5233",
-                    router_contract_address="router_contract_address",
-                    final_tx_hash=binascii.hexlify(b"dummy_tx").decode(),
-=======
                 initial_data=AbciAppDB.data_to_lists(
                     dict(
                         most_voted_tx_hash="0x",
@@ -1471,7 +1359,6 @@
                         router_contract_address="router_contract_address",
                         final_tx_hash=binascii.hexlify(b"dummy_tx").decode(),
                     )
->>>>>>> 2052c1a5
                 ),
             )
         )
@@ -1686,16 +1573,6 @@
         )
         synchronized_data = LiquidityRebalancingSynchronizedSata(
             AbciAppDB(
-<<<<<<< HEAD
-                initial_data=dict(
-                    most_voted_tx_hash="0x",
-                    safe_contract_address="safe_contract_address",
-                    most_voted_keeper_address="most_voted_keeper_address",
-                    most_voted_strategy=json.dumps(strategy),
-                    multisend_contract_address="0xb0e6add595e00477cf347d09797b156719dc5233",
-                    router_contract_address="router_contract_address",
-                    final_tx_hash=binascii.hexlify(b"dummy_tx").decode(),
-=======
                 initial_data=AbciAppDB.data_to_lists(
                     dict(
                         most_voted_tx_hash="0x",
@@ -1706,7 +1583,6 @@
                         router_contract_address="router_contract_address",
                         final_tx_hash=binascii.hexlify(b"dummy_tx").decode(),
                     )
->>>>>>> 2052c1a5
                 ),
             )
         )
@@ -1979,14 +1855,6 @@
 
         synchronized_data = LiquidityRebalancingSynchronizedSata(
             AbciAppDB(
-<<<<<<< HEAD
-                initial_data=dict(
-                    most_voted_tx_hash="0x",
-                    safe_contract_address="safe_contract_address",
-                    most_voted_keeper_address="most_voted_keeper_address",
-                    multisend_contract_address="0xb0e6add595e00477cf347d09797b156719dc5233",
-                    router_contract_address="router_contract_address",
-=======
                 initial_data=AbciAppDB.data_to_lists(
                     dict(
                         most_voted_tx_hash="0x",
@@ -1995,7 +1863,6 @@
                         multisend_contract_address="0xb0e6add595e00477cf347d09797b156719dc5233",
                         router_contract_address="router_contract_address",
                     )
->>>>>>> 2052c1a5
                 ),
             )
         )
