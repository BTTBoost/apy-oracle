# -*- coding: utf-8 -*-
# ------------------------------------------------------------------------------
#
#   Copyright 2021 Valory AG
#
#   Licensed under the Apache License, Version 2.0 (the "License");
#   you may not use this file except in compliance with the License.
#   You may obtain a copy of the License at
#
#       http://www.apache.org/licenses/LICENSE-2.0
#
#   Unless required by applicable law or agreed to in writing, software
#   distributed under the License is distributed on an "AS IS" BASIS,
#   WITHOUT WARRANTIES OR CONDITIONS OF ANY KIND, either express or implied.
#   See the License for the specific language governing permissions and
#   limitations under the License.
#
# ------------------------------------------------------------------------------

"""Tests for valory/apy_estimation_abci skill's behaviours."""
import binascii
import importlib
import json
import logging
import os
import re
import time
from copy import copy
from datetime import datetime
from multiprocessing.pool import AsyncResult
from pathlib import Path, PosixPath
from typing import Any, Callable, Dict, FrozenSet, Tuple, Type, Union, cast
from unittest import mock
from unittest.mock import patch
from uuid import uuid4

import joblib
import numpy as np
import optuna
import pandas as pd
import pytest
from _pytest.logging import LogCaptureFixture
from _pytest.monkeypatch import MonkeyPatch
from aea.exceptions import AEAActException
from aea.helpers.ipfs.base import IPFSHashOnly
from aea.helpers.transaction.base import SignedMessage
from aea.skills.tasks import TaskManager
from aea.test_tools.test_skill import BaseSkillTestCase
from pmdarima.pipeline import Pipeline

from packages.open_aea.protocols.signing import SigningMessage
from packages.valory.connections.http_client.connection import (
    PUBLIC_ID as HTTP_CLIENT_PUBLIC_ID,
)
from packages.valory.protocols.abci import AbciMessage  # noqa: F401
from packages.valory.protocols.http import HttpMessage
from packages.valory.skills.abstract_round_abci.base import (
    AbciApp,
    AbstractRound,
    BasePeriodState,
    BaseTxPayload,
    OK_CODE,
    _MetaPayload,
)
from packages.valory.skills.abstract_round_abci.behaviour_utils import BaseState
from packages.valory.skills.abstract_round_abci.behaviours import AbstractRoundBehaviour
from packages.valory.skills.abstract_round_abci.handlers import (
    ContractApiHandler,
    HttpHandler,
    LedgerApiHandler,
    SigningHandler,
)
from packages.valory.skills.abstract_round_abci.models import ApiSpecs
from packages.valory.skills.abstract_round_abci.utils import BenchmarkTool
from packages.valory.skills.apy_estimation_abci.behaviours import (
    APYEstimationBaseState,
    APYEstimationConsensusBehaviour,
    CycleResetBehaviour,
    EstimateBehaviour,
    FetchBehaviour,
    OptimizeBehaviour,
    PreprocessBehaviour,
    RandomnessBehaviour,
    RegistrationBehaviour,
    ResetBehaviour,
    TendermintHealthcheckBehaviour,
)
from packages.valory.skills.apy_estimation_abci.behaviours import (
    TestBehaviour as _TestBehaviour,
)
from packages.valory.skills.apy_estimation_abci.behaviours import (
    TrainBehaviour,
    TransformBehaviour,
)
from packages.valory.skills.apy_estimation_abci.rounds import Event, PeriodState

from tests.conftest import ROOT_DIR
from tests.test_skills.test_apy_estimation.conftest import DummyPipeline


class DummyAsyncResult(object):
    """Dummy class for AsyncResult."""

    def __init__(
        self,
        task_result: Any,
        ready: bool = True,
    ) -> None:
        """Initialize class."""

        self.id = uuid4()
        self._ready = ready
        self._task_result = task_result

    def ready(
        self,
    ) -> bool:
        """Returns bool"""
        return self._ready

    def get(
        self,
    ) -> Any:
        """Returns task result."""
        return self._task_result


class APYEstimationFSMBehaviourBaseCase(BaseSkillTestCase):
    """Base case for testing APYEstimation FSMBehaviour."""

    path_to_skill = Path(
        ROOT_DIR, "packages", "valory", "skills", "apy_estimation_abci"
    )

    apy_estimation_behaviour: APYEstimationConsensusBehaviour
    ledger_handler: LedgerApiHandler
    http_handler: HttpHandler
    contract_handler: ContractApiHandler
    signing_handler: SigningHandler
    old_tx_type_to_payload_cls: Dict[str, Type[BaseTxPayload]]
    participants: FrozenSet[str] = frozenset()
    behaviour_class: Type[APYEstimationBaseState]
    next_behaviour_class: Type[APYEstimationBaseState]

    @classmethod
    def setup(cls, **kwargs: Any) -> None:
        """Setup the test class."""
        # we need to store the current value of the meta-class attribute
        # _MetaPayload.transaction_type_to_payload_cls, and restore it
        # in the teardown function. We do a shallow copy so we avoid
        # to modify the old mapping during the execution of the tests.
        cls.old_tx_type_to_payload_cls = copy(
            _MetaPayload.transaction_type_to_payload_cls
        )
        _MetaPayload.transaction_type_to_payload_cls = {}
        super().setup()
        assert cls._skill.skill_context._agent_context is not None
        cls._skill.skill_context._agent_context.identity._default_address_key = (
            "ethereum"
        )
        cls._skill.skill_context._agent_context._default_ledger_id = "ethereum"
        cls.apy_estimation_behaviour = cast(
            APYEstimationConsensusBehaviour,
            cls._skill.skill_context.behaviours.main,
        )
        cls.http_handler = cast(HttpHandler, cls._skill.skill_context.handlers.http)
        cls.signing_handler = cast(
            SigningHandler, cls._skill.skill_context.handlers.signing
        )
        cls.contract_handler = cast(
            ContractApiHandler, cls._skill.skill_context.handlers.contract_api
        )
        cls.ledger_handler = cast(
            LedgerApiHandler, cls._skill.skill_context.handlers.ledger_api
        )

        cls.apy_estimation_behaviour.setup()
        cls._skill.skill_context.state.setup()
        assert (
            cast(BaseState, cls.apy_estimation_behaviour.current_state).state_id
            == cls.apy_estimation_behaviour.initial_state_cls.state_id
        )

    def create_enough_participants(self) -> None:
        """Create enough participants."""
        self.participants = frozenset(
            {self.skill.skill_context.agent_address, "a_1", "a_2"}
        )

    def fast_forward_to_state(
        self,
        behaviour: AbstractRoundBehaviour,
        state_id: str,
        period_state: BasePeriodState,
    ) -> None:
        """Fast forward the FSM to a state."""
        next_state = {s.state_id: s for s in behaviour.behaviour_states}[state_id]
        assert next_state is not None, f"State {state_id} not found"
        next_state = cast(Type[BaseState], next_state)
        behaviour.current_state = next_state(
            name=next_state.state_id, skill_context=behaviour.context
        )
        self.skill.skill_context.state.period.abci_app._round_results.append(
            period_state
        )
        if next_state.matching_round is not None:
            self.skill.skill_context.state.period.abci_app._current_round = (
                next_state.matching_round(
                    period_state, self.skill.skill_context.params.consensus_params
                )
            )

    def mock_http_request(self, request_kwargs: Dict, response_kwargs: Dict) -> None:
        """
        Mock http request.

        :param request_kwargs: keyword arguments for request check.
        :param response_kwargs: keyword arguments for mock response.
        """

        self.assert_quantity_in_outbox(1)
        actual_http_message = self.get_message_from_outbox()
        assert actual_http_message is not None, "No message in outbox."
        has_attributes, error_str = self.message_has_attributes(
            actual_message=actual_http_message,
            message_type=HttpMessage,
            performative=HttpMessage.Performative.REQUEST,
            to=str(HTTP_CLIENT_PUBLIC_ID),
            sender=str(self.skill.skill_context.skill_id),
            **request_kwargs,
        )
        assert has_attributes, error_str
        self.apy_estimation_behaviour.act_wrapper()
        self.assert_quantity_in_outbox(0)
        incoming_message = self.build_incoming_message(
            message_type=HttpMessage,
            dialogue_reference=(actual_http_message.dialogue_reference[0], "stub"),
            performative=HttpMessage.Performative.RESPONSE,
            target=actual_http_message.message_id,
            message_id=-1,
            to=str(self.skill.skill_context.skill_id),
            sender=str(HTTP_CLIENT_PUBLIC_ID),
            **response_kwargs,
        )
        self.http_handler.handle(incoming_message)
        self.apy_estimation_behaviour.act_wrapper()

    def mock_signing_request(self, request_kwargs: Dict, response_kwargs: Dict) -> None:
        """Mock signing request."""
        self.assert_quantity_in_decision_making_queue(1)
        actual_signing_message = self.get_message_from_decision_maker_inbox()
        assert actual_signing_message is not None, "No message in outbox."
        has_attributes, error_str = self.message_has_attributes(
            actual_message=actual_signing_message,
            message_type=SigningMessage,
            to="dummy_decision_maker_address",
            sender=str(self.skill.skill_context.skill_id),
            **request_kwargs,
        )
        assert has_attributes, error_str
        incoming_message = self.build_incoming_message(
            message_type=SigningMessage,
            dialogue_reference=(actual_signing_message.dialogue_reference[0], "stub"),
            target=actual_signing_message.message_id,
            message_id=-1,
            to=str(self.skill.skill_context.skill_id),
            sender="dummy_decision_maker_address",
            **response_kwargs,
        )
        self.signing_handler.handle(incoming_message)
        self.apy_estimation_behaviour.act_wrapper()

    def mock_a2a_transaction(
        self,
    ) -> None:
        """Performs mock a2a transaction."""

        self.mock_signing_request(
            request_kwargs=dict(
                performative=SigningMessage.Performative.SIGN_MESSAGE,
            ),
            response_kwargs=dict(
                performative=SigningMessage.Performative.SIGNED_MESSAGE,
                signed_message=SignedMessage(
                    ledger_id="ethereum", body="stub_signature"
                ),
            ),
        )

        self.mock_http_request(
            request_kwargs=dict(
                method="GET",
                headers="",
                version="",
                body=b"",
            ),
            response_kwargs=dict(
                version="",
                status_code=200,
                status_text="",
                headers="",
                body=json.dumps({"result": {"hash": ""}}).encode("utf-8"),
            ),
        )
        self.mock_http_request(
            request_kwargs=dict(
                method="GET",
                headers="",
                version="",
                body=b"",
            ),
            response_kwargs=dict(
                version="",
                status_code=200,
                status_text="",
                headers="",
                body=json.dumps({"result": {"tx_result": {"code": OK_CODE}}}).encode(
                    "utf-8"
                ),
            ),
        )

    def end_round(
        self,
    ) -> None:
        """Ends round early to cover `wait_for_end` generator."""
        current_state = cast(BaseState, self.apy_estimation_behaviour.current_state)
        if current_state is None:
            return
        if current_state.matching_round is None:
            return
        abci_app = current_state.context.state.period.abci_app
        old_round = abci_app._current_round
        abci_app._last_round = old_round
        abci_app._current_round = abci_app.transition_function[
            current_state.matching_round
        ][Event.DONE](abci_app.state, abci_app.consensus_params)
        abci_app._previous_rounds.append(old_round)
        self.apy_estimation_behaviour._process_current_round()

    def _test_done_flag_set(self) -> None:
        """Test that, when round ends, the 'done' flag is set."""
        current_state = cast(BaseState, self.apy_estimation_behaviour.current_state)
        assert not current_state.is_done()
        with mock.patch.object(
            self.apy_estimation_behaviour.context.state, "period"
        ) as mock_period:
            mock_period.last_round_id = cast(
                AbstractRound, current_state.matching_round
            ).round_id
            current_state.act_wrapper()
            assert current_state.is_done()

    @classmethod
    def teardown(cls) -> None:
        """Teardown the test class."""
        _MetaPayload.transaction_type_to_payload_cls = cls.old_tx_type_to_payload_cls  # type: ignore


class TestTendermintHealthcheckBehaviour(APYEstimationFSMBehaviourBaseCase):
    """Test case to test TendermintHealthcheckBehaviour."""

    def test_tendermint_healthcheck_not_live(self) -> None:
        """Test the tendermint health check does not finish if not healthy."""
        assert (
            cast(
                BaseState,
                cast(BaseState, self.apy_estimation_behaviour.current_state),
            ).state_id
            == TendermintHealthcheckBehaviour.state_id
        )
        self.apy_estimation_behaviour.act_wrapper()

        with patch.object(
            self.apy_estimation_behaviour.context.logger, "log"
        ) as mock_logger:
            self.mock_http_request(
                request_kwargs=dict(
                    method="GET",
                    url=self.skill.skill_context.params.tendermint_url + "/health",
                    headers="",
                    version="",
                    body=b"",
                ),
                response_kwargs=dict(
                    version="",
                    status_code=500,
                    status_text="",
                    headers="",
                    body=b"",
                ),
            )
        mock_logger.assert_any_call(
            logging.ERROR,
            "Tendermint not running yet, trying again!",
        )
        time.sleep(1)
        self.apy_estimation_behaviour.act_wrapper()

    def test_tendermint_healthcheck_not_live_raises(self) -> None:
        """Test the tendermint health check raises if not healthy for too long."""
        assert (
            cast(
                BaseState,
                cast(BaseState, self.apy_estimation_behaviour.current_state),
            ).state_id
            == TendermintHealthcheckBehaviour.state_id
        )
        with mock.patch.object(
            self.apy_estimation_behaviour.current_state,
            "_is_timeout_expired",
            return_value=True,
        ):
            with pytest.raises(
                AEAActException, match="Tendermint node did not come live!"
            ):
                self.apy_estimation_behaviour.act_wrapper()

    def test_tendermint_healthcheck_live_and_no_status(self) -> None:
        """Test the tendermint health check does finish if healthy."""
        assert (
            cast(
                BaseState,
                cast(BaseState, self.apy_estimation_behaviour.current_state),
            ).state_id
            == TendermintHealthcheckBehaviour.state_id
        )
        self.apy_estimation_behaviour.act_wrapper()
        self.mock_http_request(
            request_kwargs=dict(
                method="GET",
                url=self.skill.skill_context.params.tendermint_url + "/health",
                headers="",
                version="",
                body=b"",
            ),
            response_kwargs=dict(
                version="",
                status_code=200,
                status_text="",
                headers="",
                body=json.dumps({"status": 1}).encode("utf-8"),
            ),
        )
        with patch.object(
            self.apy_estimation_behaviour.context.logger, "log"
        ) as mock_logger:
            self.mock_http_request(
                request_kwargs=dict(
                    method="GET",
                    url=self.skill.skill_context.params.tendermint_url + "/status",
                    headers="",
                    version="",
                    body=b"",
                ),
                response_kwargs=dict(
                    version="", status_code=500, status_text="", headers="", body=b""
                ),
            )
        mock_logger.assert_any_call(
            logging.ERROR, "Tendermint not accepting transactions yet, trying again!"
        )
        state = cast(BaseState, self.apy_estimation_behaviour.current_state)
        assert state.state_id == TendermintHealthcheckBehaviour.state_id
        time.sleep(1)
        self.apy_estimation_behaviour.act_wrapper()

    def test_tendermint_healthcheck_live_and_status(self) -> None:
        """Test the tendermint health check does finish if healthy."""
        assert (
            cast(
                BaseState,
                cast(BaseState, self.apy_estimation_behaviour.current_state),
            ).state_id
            == TendermintHealthcheckBehaviour.state_id
        )
        self.apy_estimation_behaviour.act_wrapper()
        self.mock_http_request(
            request_kwargs=dict(
                method="GET",
                url=self.skill.skill_context.params.tendermint_url + "/health",
                headers="",
                version="",
                body=b"",
            ),
            response_kwargs=dict(
                version="",
                status_code=200,
                status_text="",
                headers="",
                body=json.dumps({"status": 1}).encode("utf-8"),
            ),
        )
        with patch.object(
            self.apy_estimation_behaviour.context.logger, "log"
        ) as mock_logger:
            current_height = self.apy_estimation_behaviour.context.state.period.height
            self.mock_http_request(
                request_kwargs=dict(
                    method="GET",
                    url=self.skill.skill_context.params.tendermint_url + "/status",
                    headers="",
                    version="",
                    body=b"",
                ),
                response_kwargs=dict(
                    version="",
                    status_code=200,
                    status_text="",
                    headers="",
                    body=json.dumps(
                        {
                            "result": {
                                "sync_info": {"latest_block_height": current_height}
                            }
                        }
                    ).encode("utf-8"),
                ),
            )
        mock_logger.assert_any_call(logging.INFO, "local height == remote height; done")
        state = cast(BaseState, self.apy_estimation_behaviour.current_state)
        assert state.state_id == RegistrationBehaviour.state_id

    def test_tendermint_healthcheck_height_differs(self) -> None:
        """Test the tendermint health check does finish if local-height != remote-height."""
        assert (
            cast(
                BaseState,
                cast(BaseState, self.apy_estimation_behaviour.current_state),
            ).state_id
            == TendermintHealthcheckBehaviour.state_id
        )
        cast(
            TendermintHealthcheckBehaviour,
            self.apy_estimation_behaviour.current_state,
        )._check_started = datetime.now()
        cast(
            TendermintHealthcheckBehaviour,
            self.apy_estimation_behaviour.current_state,
        )._is_healthy = True
        self.apy_estimation_behaviour.act_wrapper()
        with patch.object(
            self.apy_estimation_behaviour.context.logger, "log"
        ) as mock_logger:
            current_height = self.apy_estimation_behaviour.context.state.period.height
            new_different_height = current_height + 1
            self.mock_http_request(
                request_kwargs=dict(
                    method="GET",
                    url=self.skill.skill_context.params.tendermint_url + "/status",
                    headers="",
                    version="",
                    body=b"",
                ),
                response_kwargs=dict(
                    version="",
                    status_code=200,
                    status_text="",
                    headers="",
                    body=json.dumps(
                        {
                            "result": {
                                "sync_info": {
                                    "latest_block_height": new_different_height
                                }
                            }
                        }
                    ).encode("utf-8"),
                ),
            )
        mock_logger.assert_any_call(
            logging.INFO, "local height != remote height; retrying..."
        )
        state = cast(BaseState, self.apy_estimation_behaviour.current_state)
        assert state.state_id == TendermintHealthcheckBehaviour.state_id
        time.sleep(1)
        self.apy_estimation_behaviour.act_wrapper()


class TestRegistrationBehaviour(APYEstimationFSMBehaviourBaseCase):
    """Base test case to test RegistrationBehaviour."""

    behaviour_class = RegistrationBehaviour
    next_behaviour_class = FetchBehaviour

    def test_registration(self) -> None:
        """Test registration."""
        self.fast_forward_to_state(
            self.apy_estimation_behaviour,
            self.behaviour_class.state_id,
            PeriodState(),
        )
        assert (
            cast(
                BaseState,
                cast(BaseState, self.apy_estimation_behaviour.current_state),
            ).state_id
            == self.behaviour_class.state_id
        )
        self.apy_estimation_behaviour.act_wrapper()
        self.mock_a2a_transaction()
        self._test_done_flag_set()

        self.end_round()
        state = cast(BaseState, self.apy_estimation_behaviour.current_state)
        assert state.state_id == self.next_behaviour_class.state_id


class TestFetchBehaviour(APYEstimationFSMBehaviourBaseCase):
    """Test FetchBehaviour."""

    behaviour_class = FetchBehaviour
    next_behaviour_class = TransformBehaviour

    def test_setup(self, monkeypatch: MonkeyPatch) -> None:
        """Test behaviour setup."""
        self.fast_forward_to_state(
            self.apy_estimation_behaviour,
            self.behaviour_class.state_id,
            PeriodState(),
        )

        monkeypatch.setattr(os.path, "join", lambda *_: "")
        cast(
            APYEstimationBaseState, self.apy_estimation_behaviour.current_state
        ).setup()

    def test_handle_response(self, caplog: LogCaptureFixture) -> None:
        """Test `handle_response`."""
        self.fast_forward_to_state(
            self.apy_estimation_behaviour,
            self.behaviour_class.state_id,
            PeriodState(),
        )

        # test with empty response.
        specs = ApiSpecs(
            url="test",
            api_id="test",
            method="GET",
            name="test",
            skill_context=self.apy_estimation_behaviour.context,
        )

        with pytest.raises(Exception):
            cast(
                FetchBehaviour, self.apy_estimation_behaviour.current_state
            )._handle_response(None, "test_context", ("", 0), specs)
            with caplog.at_level(
                logging.ERROR,
                logger="aea.test_agent_name.packages.valory.skills.apy_estimation_abci",
            ):
                assert (
                    "[test_agent_name] Could not get test_context from test"
                    in caplog.text
                )

        assert specs._retries_attempted == 1

        caplog.clear()
        with caplog.at_level(
            logging.INFO,
            logger="aea.test_agent_name.packages.valory.skills.apy_estimation_abci",
        ):
            cast(
                FetchBehaviour, self.apy_estimation_behaviour.current_state
            )._handle_response({"test": [4, 5]}, "test", ("test", 0), specs)
            assert "[test_agent_name] Retrieved test: 4." in caplog.text
            assert specs._retries_attempted == 0

    def test_fetch_behaviour(
        self,
        monkeypatch: MonkeyPatch,
        top_n_pairs_q: str,
        block_from_timestamp_q: str,
        eth_price_usd_q: str,
        pairs_q: str,
        pool_fields: Tuple[str, ...],
    ) -> None:
        """Run tests."""
        self.fast_forward_to_state(
            self.apy_estimation_behaviour,
            FetchBehaviour.state_id,
            PeriodState(),
        )
        history_duration = cast(
            FetchBehaviour, self.apy_estimation_behaviour.current_state
        ).params.history_duration
        cast(
            FetchBehaviour, self.apy_estimation_behaviour.current_state
        ).params.pair_ids = ["0xec454eda10accdd66209c57af8c12924556f3abd"]
        monkeypatch.setattr(
            time,
            "time",
            lambda *_: 1618735147 + history_duration * 30 * 24 * 60 * 60,
        )

        request_kwargs: Dict[str, Union[str, bytes]] = dict(
            method="POST",
            url="https://api.thegraph.com/subgraphs/name/eerieeight/spookyswap",
            headers="Content-Type: application/json\r\n",
            version="",
        )
        response_kwargs = dict(
            version="",
            status_code=200,
            status_text="",
            headers="",
        )

        # block request.
        request_kwargs[
            "url"
        ] = "https://api.thegraph.com/subgraphs/name/matthewlilley/fantom-blocks"
        request_kwargs["body"] = json.dumps({"query": block_from_timestamp_q}).encode(
            "utf-8"
        )
        res = {"data": {"blocks": [{"timestamp": "1", "number": "3830367"}]}}
        response_kwargs["body"] = json.dumps(res).encode("utf-8")
        self.apy_estimation_behaviour.act_wrapper()
        self.mock_http_request(request_kwargs, response_kwargs)

        # ETH price request.
        request_kwargs[
            "url"
        ] = "https://api.thegraph.com/subgraphs/name/eerieeight/spookyswap"
        request_kwargs["body"] = json.dumps({"query": eth_price_usd_q}).encode("utf-8")
        res = {"data": {"bundles": [{"ethPrice": "0.8973548"}]}}
        response_kwargs["body"] = json.dumps(res).encode("utf-8")
        self.apy_estimation_behaviour.act_wrapper()
        self.mock_http_request(request_kwargs, response_kwargs)

        # top pairs data.
        request_kwargs["body"] = json.dumps({"query": pairs_q}).encode("utf-8")
        res = {
            "data": {
                "pairs": [
                    {field: dummy_value for field in pool_fields}
                    for dummy_value in ("dum1", "dum2")
                ]
            }
        }
        response_kwargs["body"] = json.dumps(res).encode("utf-8")
        self.apy_estimation_behaviour.act_wrapper()
        self.mock_http_request(request_kwargs, response_kwargs)

        self.end_round()
        state = cast(BaseState, self.apy_estimation_behaviour.current_state)
        assert state.state_id == TransformBehaviour.state_id

    def test_fetch_behaviour_retries_exceeded(self, monkeypatch: MonkeyPatch) -> None:
        """Run tests for exceeded retries."""
        self.fast_forward_to_state(
            self.apy_estimation_behaviour,
            FetchBehaviour.state_id,
            PeriodState(),
        )

        subgraphs_sorted_by_utilization_moment: Tuple[Any, ...] = (
            self.apy_estimation_behaviour.context.spooky_subgraph,
            self.apy_estimation_behaviour.context.fantom_subgraph,
        )
        subgraphs_sorted_by_utilization_moment += tuple(  # type: ignore
            subgraphs_sorted_by_utilization_moment[0] for _ in range(2)
        )
        for subgraph in subgraphs_sorted_by_utilization_moment:
            monkeypatch.setattr(subgraph, "is_retries_exceeded", lambda *_: bool)
            self.apy_estimation_behaviour.act_wrapper()
            state = cast(BaseState, self.apy_estimation_behaviour.current_state)
            assert state.state_id == FetchBehaviour.state_id

        self._test_done_flag_set()

    def test_fetch_value_none(
        self,
        monkeypatch: MonkeyPatch,
        caplog: LogCaptureFixture,
        top_n_pairs_q: str,
        block_from_timestamp_q: str,
        eth_price_usd_q: str,
        pairs_q: str,
        pool_fields: Tuple[str, ...],
    ) -> None:
        """Test when fetched value is none."""
        self.fast_forward_to_state(
            self.apy_estimation_behaviour, FetchBehaviour.state_id, PeriodState()
        )
        history_duration = cast(
            FetchBehaviour, self.apy_estimation_behaviour.current_state
        ).params.history_duration
        cast(
            FetchBehaviour, self.apy_estimation_behaviour.current_state
        ).params.pair_ids = ["0xec454eda10accdd66209c57af8c12924556f3abd"]
        monkeypatch.setattr(
            time,
            "time",
            lambda *_: 1618735147 + history_duration * 30 * 24 * 60 * 60,
        )

        request_kwargs: Dict[str, Union[str, bytes]] = dict(
            method="POST",
            url="https://api.thegraph.com/subgraphs/name/eerieeight/spookyswap",
            headers="Content-Type: application/json\r\n",
            version="",
            body=b"",
        )
        response_kwargs = dict(
            version="",
            status_code=200,
            status_text="",
            headers="",
            body=b"",
        )

        # block request with None response.
        request_kwargs[
            "url"
        ] = "https://api.thegraph.com/subgraphs/name/matthewlilley/fantom-blocks"
        request_kwargs["body"] = json.dumps({"query": block_from_timestamp_q}).encode(
            "utf-8"
        )
        response_kwargs["body"] = b""

        with caplog.at_level(
            logging.ERROR,
            logger="aea.test_agent_name.packages.valory.skills.apy_estimation_abci",
        ):
            self.apy_estimation_behaviour.act_wrapper()
            self.mock_http_request(request_kwargs, response_kwargs)
        assert "[test_agent_name] Could not get block from fantom" in caplog.text

        caplog.clear()
        time.sleep(
            cast(
                FetchBehaviour, self.apy_estimation_behaviour.current_state
            ).params.sleep_time
        )
        self.apy_estimation_behaviour.act_wrapper()

        # block request.
        request_kwargs[
            "url"
        ] = "https://api.thegraph.com/subgraphs/name/matthewlilley/fantom-blocks"
        request_kwargs["body"] = json.dumps({"query": block_from_timestamp_q}).encode(
            "utf-8"
        )
        res = {"data": {"blocks": [{"timestamp": "1", "number": "3830367"}]}}
        response_kwargs["body"] = json.dumps(res).encode("utf-8")
        self.apy_estimation_behaviour.act_wrapper()
        self.mock_http_request(request_kwargs, response_kwargs)

        # ETH price request with None response.
        request_kwargs[
            "url"
        ] = "https://api.thegraph.com/subgraphs/name/eerieeight/spookyswap"
        request_kwargs["body"] = json.dumps({"query": eth_price_usd_q}).encode("utf-8")
        response_kwargs["body"] = b""

        with caplog.at_level(
            logging.ERROR,
            logger="aea.test_agent_name.packages.valory.skills.apy_estimation_abci",
        ):
            self.apy_estimation_behaviour.act_wrapper()
            self.mock_http_request(request_kwargs, response_kwargs)
        assert (
            "[test_agent_name] Could not get ETH price for block "
            "{'timestamp': '1', 'number': '3830367'} from spookyswap" in caplog.text
        )

        caplog.clear()
        time.sleep(
            cast(
                FetchBehaviour, self.apy_estimation_behaviour.current_state
            ).params.sleep_time
        )
        self.apy_estimation_behaviour.act_wrapper()

        # block request.
        request_kwargs[
            "url"
        ] = "https://api.thegraph.com/subgraphs/name/matthewlilley/fantom-blocks"
        request_kwargs["body"] = json.dumps({"query": block_from_timestamp_q}).encode(
            "utf-8"
        )
        res = {"data": {"blocks": [{"timestamp": "1", "number": "3830367"}]}}
        response_kwargs["body"] = json.dumps(res).encode("utf-8")
        self.apy_estimation_behaviour.act_wrapper()
        self.mock_http_request(request_kwargs, response_kwargs)

        # ETH price request.
        request_kwargs[
            "url"
        ] = "https://api.thegraph.com/subgraphs/name/eerieeight/spookyswap"
        request_kwargs["body"] = json.dumps({"query": eth_price_usd_q}).encode("utf-8")
        res = {"data": {"bundles": [{"ethPrice": "0.8973548"}]}}
        response_kwargs["body"] = json.dumps(res).encode("utf-8")
        self.apy_estimation_behaviour.act_wrapper()
        self.mock_http_request(request_kwargs, response_kwargs)

        # top pairs data with None response.
        request_kwargs["body"] = json.dumps({"query": pairs_q}).encode("utf-8")
        response_kwargs["body"] = b""

        with caplog.at_level(
            logging.ERROR,
            logger="aea.test_agent_name.packages.valory.skills.apy_estimation_abci",
        ):
            self.apy_estimation_behaviour.act_wrapper()
            self.mock_http_request(request_kwargs, response_kwargs)
        assert (
            "[test_agent_name] Could not get pool data for block {'timestamp': '1', 'number': '3830367'} "
            "(Showing first example) from spookyswap" in caplog.text
        )

        caplog.clear()
        time.sleep(
            cast(
                FetchBehaviour, self.apy_estimation_behaviour.current_state
            ).params.sleep_time
        )
        self.apy_estimation_behaviour.act_wrapper()

    @pytest.mark.skip
    def test_fetch_behaviour_stop_iteration(
        self,
        monkeypatch: MonkeyPatch,
        tmp_path: PosixPath,
        no_action: Callable[[Any], None],
    ) -> None:
        """Test `FetchBehaviour`'s `async_act` after all the timestamps have been generated."""
        # fast-forward to fetch behaviour.
        self.fast_forward_to_state(
            self.apy_estimation_behaviour,
            FetchBehaviour.state_id,
            PeriodState(),
        )
        # set history duration to a negative value in order to raise a `StopIteration`.
        cast(
            FetchBehaviour, self.apy_estimation_behaviour.current_state
        ).params.history_duration = -1

        # test empty retrieved history.
        with pytest.raises(AEAActException, match="Cannot continue FetchBehaviour."):
            self.apy_estimation_behaviour.act_wrapper()

        # fast-forward to fetch behaviour.
        self.fast_forward_to_state(
            self.apy_estimation_behaviour,
            FetchBehaviour.state_id,
            PeriodState(),
        )

        # test with retrieved history and non-existing save path.
        cast(
            FetchBehaviour, self.apy_estimation_behaviour.current_state
        )._pairs_hist = [{"": ""}]
        save_path = os.path.join("non", "existing")
        monkeypatch.setattr(os.path, "join", lambda *_: save_path)
        monkeypatch.setattr(os, "makedirs", lambda *_, **__: no_action)
        with pytest.raises(AEAActException):
            self.apy_estimation_behaviour.act_wrapper()

        # fast-forward to fetch behaviour.
        self.fast_forward_to_state(
            self.apy_estimation_behaviour,
            FetchBehaviour.state_id,
            PeriodState(),
        )

        # test with retrieved history and valid save path.
        cast(
            FetchBehaviour, self.apy_estimation_behaviour.current_state
        )._pairs_hist = [{"test": "test"}]
        importlib.reload(os.path)
        save_path = os.path.join(tmp_path, "test")
        monkeypatch.setattr(os.path, "join", lambda *_: save_path)
        self.apy_estimation_behaviour.act_wrapper()
        self.mock_a2a_transaction()
        self._test_done_flag_set()
        self.end_round()
        state = cast(BaseState, self.apy_estimation_behaviour.current_state)
        assert state.state_id == TransformBehaviour.state_id

        # fast-forward to fetch behaviour.
        self.fast_forward_to_state(
            self.apy_estimation_behaviour,
            FetchBehaviour.state_id,
            PeriodState(),
        )

        # test with non-serializable retrieved history and valid save path.
        cast(
            FetchBehaviour, self.apy_estimation_behaviour.current_state
        )._pairs_hist = [
            b"non-serializable"  # type: ignore
        ]
        with pytest.raises(
            AEAActException, match="Historical data cannot be JSON serialized!"
        ):
            self.apy_estimation_behaviour.act_wrapper()

    def test_clean_up(
        self,
    ) -> None:
        """Test clean-up."""
        self.fast_forward_to_state(
            self.apy_estimation_behaviour, FetchBehaviour.state_id, PeriodState()
        )

        self.apy_estimation_behaviour.context.spooky_subgraph._retries_attempted = 1
        self.apy_estimation_behaviour.context.fantom_subgraph._retries_attempted = 1
        assert self.apy_estimation_behaviour.current_state is not None
        self.apy_estimation_behaviour.current_state.clean_up()
        assert (
            self.apy_estimation_behaviour.context.spooky_subgraph._retries_attempted
            == 0
        )
        assert (
            self.apy_estimation_behaviour.context.fantom_subgraph._retries_attempted
            == 0
        )


class TestTransformBehaviour(APYEstimationFSMBehaviourBaseCase):
    """Test TransformBehaviour."""

    behaviour_class = TransformBehaviour
    next_behaviour_class = PreprocessBehaviour

    def test_setup(
        self,
        monkeypatch: MonkeyPatch,
        no_action: Callable[[Any], None],
        tmp_path: PosixPath,
    ) -> None:
        """Test behaviour setup."""
        self.fast_forward_to_state(
            self.apy_estimation_behaviour,
            self.behaviour_class.state_id,
            PeriodState(most_voted_randomness=0),
        )

        # Test `OSError` handling.
        filepath = os.path.join(tmp_path, "test")
        monkeypatch.setattr(os.path, "join", lambda *_: filepath)
        with pytest.raises(
            OSError,
            match=re.escape(f"[Errno 2] No such file or directory: '{filepath}'"),
        ):
            cast(
                TransformBehaviour, self.apy_estimation_behaviour.current_state
            ).setup()

        # Test `JSONDecodeError` handling.
        with open(filepath, "wb") as fb:
            fb.write(b"non-serializable")
        with pytest.raises(
            json.JSONDecodeError,
            match=re.escape("Expecting value: line 1 column 1 (char 0)"),
        ):
            cast(
                TransformBehaviour, self.apy_estimation_behaviour.current_state
            ).setup()

        # Test `ValueError` handling.
        with open(filepath, "w", encoding="utf-16") as f:
            json.dump({"test": "τεστ"}, f, ensure_ascii=True, indent=4)
        with pytest.raises(
            ValueError,
            match=re.escape(
                "'utf-8' codec can't decode byte 0xff in position 0: invalid start byte"
            ),
        ):
            cast(
                TransformBehaviour, self.apy_estimation_behaviour.current_state
            ).setup()

        # Test without error while reading the pairs' history.
        with open(filepath, "w") as f:
            json.dump({"test": "test"}, f, ensure_ascii=False, indent=4)
        self.apy_estimation_behaviour.context.task_manager.start()
        cast(TransformBehaviour, self.apy_estimation_behaviour.current_state).setup()

    def test_task_not_ready(
        self,
        monkeypatch: MonkeyPatch,
        caplog: LogCaptureFixture,
        tmp_path: PosixPath,
        transform_task_result: pd.DataFrame,
    ) -> None:
        """Run test for `transform_behaviour` when task result is not ready."""
        self.fast_forward_to_state(
            self.apy_estimation_behaviour,
            self.behaviour_class.state_id,
            PeriodState(),
        )
        monkeypatch.setattr(
            TaskManager,
            "get_task_result",
            lambda *_: DummyAsyncResult(transform_task_result, ready=False),
        )
        filepath = os.path.join(tmp_path, "test")
        monkeypatch.setattr(os.path, "join", lambda *_: filepath)
        with open(filepath, "w") as f:
            json.dump({"test": "test"}, f, ensure_ascii=False, indent=4)

        with caplog.at_level(
            logging.DEBUG,
            logger="aea.test_agent_name.packages.valory.skills.apy_estimation_abci",
        ):
            self.apy_estimation_behaviour.context.task_manager.start()
            self.apy_estimation_behaviour.act_wrapper()
            # Sleep to wait for the behaviour that is also sleeping.
            time.sleep(
                cast(
                    TransformBehaviour,
                    self.apy_estimation_behaviour.current_state,
                ).params.sleep_time
            )
            # Continue the `async_act` after the sleep of the Behaviour.
            self.apy_estimation_behaviour.act_wrapper()

        assert (
            "[test_agent_name] Entered in the 'transform' behaviour state"
            in caplog.text
        )

        assert (
            "[test_agent_name] The transform task is not finished yet." in caplog.text
        )

        self.end_round()

    def test_transform_behaviour_waiting_for_task(
        self,
        transform_task_result: pd.DataFrame,
        tmp_path: PosixPath,
    ) -> None:
        """Run test for `test_transform_behaviour when it is waiting for the task to finish`."""

        n_wait_loops = 2

        with mock.patch(
            "packages.valory.skills.apy_estimation_abci.tasks.transform_hist_data",
            return_value=transform_task_result,
        ):
            with mock.patch.object(
                self._skill._skill_context._agent_context._task_manager,  # type: ignore
                "get_task_result",
                new_callable=lambda: (
                    lambda *_: DummyAsyncResult(transform_task_result, ready=False)
                ),
            ):
                with mock.patch.object(
                    self._skill._skill_context._agent_context._task_manager,  # type: ignore
                    "enqueue_task",
                    return_value=3,
                ):
                    self.apy_estimation_behaviour.context._agent_context._data_dir = tmp_path  # type: ignore
                    with open(
                        os.path.join(
                            self.apy_estimation_behaviour.context._get_agent_context().data_dir,
                            "historical_data.json",
                        ),
                        "w+",
                    ) as fp:
                        fp.write("{}")
                    with open(
                        os.path.join(
                            self.apy_estimation_behaviour.context._get_agent_context().data_dir,
                            "transformed_historical_data.csv",
                        ),
                        "w+",
                    ) as fp:
                        fp.write("")

                        # Fast-forward to state.
                        self.fast_forward_to_state(
                            self.apy_estimation_behaviour,
                            self.behaviour_class.state_id,
                            PeriodState(),
                        )

                        # Decrease the sleep time for faster testing.
                        cast(
                            TransformBehaviour,
                            self.apy_estimation_behaviour.current_state,
                        ).params.sleep_time = 0.1

                        # Run the Behaviour for the first time, with a non-ready `DummyAsyncResult`.
                        self.apy_estimation_behaviour.act_wrapper()
                        # Get the uuid of the `DummyAsyncResult`.
                        res_id = cast(
                            DummyAsyncResult,
                            cast(
                                TransformBehaviour,
                                self.apy_estimation_behaviour.current_state,
                            )._async_result,
                        ).id
                        # Sleep to wait for the behaviour that is also sleeping.
                        time.sleep(
                            cast(
                                TransformBehaviour,
                                self.apy_estimation_behaviour.current_state,
                            ).params.sleep_time
                        )
                        # Continue the `async_act` after the sleep of the Behaviour.
                        self.apy_estimation_behaviour.act_wrapper()

                        # Loop to simulate the Behaviour waiting for the result to be ready.
                        # The uuid should be the same all the time through the loop,
                        # because otherwise it would mean that a new `DummyAsyncResult` has been generated,
                        # which would mean that the `setup` method has been called again.
                        for _ in range(n_wait_loops):
                            self.apy_estimation_behaviour.act_wrapper()
                            assert (
                                res_id
                                == cast(
                                    DummyAsyncResult,
                                    cast(
                                        TransformBehaviour,
                                        self.apy_estimation_behaviour.current_state,
                                    )._async_result,
                                ).id
                            )
                            time.sleep(
                                cast(
                                    TransformBehaviour,
                                    self.apy_estimation_behaviour.current_state,
                                ).params.sleep_time
                            )
                            self.apy_estimation_behaviour.act_wrapper()

                        # Simulate the result being eventually ready.
                        cast(
                            DummyAsyncResult,
                            cast(
                                TransformBehaviour,
                                self.apy_estimation_behaviour.current_state,
                            )._async_result,
                        )._ready = True

                        self.apy_estimation_behaviour.act_wrapper()

                        self.mock_a2a_transaction()
                        self._test_done_flag_set()
                        self.end_round()

    def test_transform_behaviour(
        self,
        tmp_path: PosixPath,
        transform_task_result: pd.DataFrame,
    ) -> None:
        """Run test for `transform_behaviour`."""

        with mock.patch(
            "packages.valory.skills.apy_estimation_abci.tasks.transform_hist_data",
            return_value=transform_task_result,
        ):
            with mock.patch.object(
                self._skill._skill_context._agent_context._task_manager,  # type: ignore
                "get_task_result",
                new_callable=lambda: (
                    lambda *_: DummyAsyncResult(transform_task_result)
                ),
            ):
                with mock.patch.object(
                    self._skill._skill_context._agent_context._task_manager,  # type: ignore
                    "enqueue_task",
                    return_value=3,
                ):
                    self.apy_estimation_behaviour.context._agent_context._data_dir = tmp_path  # type: ignore
                    with open(
                        os.path.join(
                            self.apy_estimation_behaviour.context._get_agent_context().data_dir,
                            "historical_data.json",
                        ),
                        "w+",
                    ) as fp:
                        fp.write("{}")
                    with open(
                        os.path.join(
                            self.apy_estimation_behaviour.context._get_agent_context().data_dir,
                            "transformed_historical_data.csv",
                        ),
                        "w+",
                    ) as fp:
                        fp.write("")

                    self.fast_forward_to_state(
                        self.apy_estimation_behaviour,
                        self.behaviour_class.state_id,
                        PeriodState(),
                    )

                    self.apy_estimation_behaviour.act_wrapper()

                    self.mock_a2a_transaction()
                    self._test_done_flag_set()
                    self.end_round()


@pytest.mark.skip
class TestPreprocessBehaviour(APYEstimationFSMBehaviourBaseCase):
    """Test PreprocessBehaviour."""

    behaviour_class = PreprocessBehaviour
    next_behaviour_class = RandomnessBehaviour

    def test_preprocess_behaviour(
        self,
        monkeypatch: MonkeyPatch,
        transformed_historical_data: pd.DataFrame,
        tmp_path: PosixPath,
        no_action: Callable[[Any], None],
    ) -> None:
        """Run test for `preprocess_behaviour`."""
        filepath = os.path.join(tmp_path, "test.csv")
        # Increase the amount of dummy data for the train-test split.
        transformed_historical_data = pd.DataFrame(
            np.repeat(transformed_historical_data.values, 3, axis=0),
            columns=transformed_historical_data.columns,
        )
        transformed_historical_data.to_csv(filepath, index=False)
        monkeypatch.setattr(os.path, "join", lambda *_: filepath)

        self.fast_forward_to_state(
            self.apy_estimation_behaviour,
            self.behaviour_class.state_id,
            PeriodState(),
        )
        state = cast(BaseState, self.apy_estimation_behaviour.current_state)
        assert state.state_id == self.behaviour_class.state_id

        self.apy_estimation_behaviour.act_wrapper()
        self.mock_a2a_transaction()
        self._test_done_flag_set()
        self.end_round()
        state = cast(BaseState, self.apy_estimation_behaviour.current_state)
        assert state.state_id == self.next_behaviour_class.state_id


class TestRandomnessBehaviour(APYEstimationFSMBehaviourBaseCase):
    """Test RandomnessBehaviour."""

    randomness_behaviour_class = RandomnessBehaviour  # type: ignore
    next_behaviour_class = OptimizeBehaviour

    drand_response = {
        "round": 1416669,
        "randomness": "f6be4bf1fa229f22340c1a5b258f809ac4af558200775a67dacb05f0cb258a11",
        "signature": (
            "b44d00516f46da3a503f9559a634869b6dc2e5d839e46ec61a090e3032172954929a5"
            "d9bd7197d7739fe55db770543c71182562bd0ad20922eb4fe6b8a1062ed21df3b68de"
            "44694eb4f20b35262fa9d63aa80ad3f6172dd4d33a663f21179604"
        ),
        "previous_signature": (
            "903c60a4b937a804001032499a855025573040cb86017c38e2b1c3725286756ce8f33"
            "61188789c17336beaf3f9dbf84b0ad3c86add187987a9a0685bc5a303e37b008fba8c"
            "44f02a416480dd117a3ff8b8075b1b7362c58af195573623187463"
        ),
    }

    def test_randomness_behaviour(
        self,
    ) -> None:
        """Test RandomnessBehaviour."""

        self.fast_forward_to_state(
            self.apy_estimation_behaviour,
            self.randomness_behaviour_class.state_id,
            PeriodState(),
        )
        assert (
            cast(
                BaseState,
                cast(BaseState, self.apy_estimation_behaviour.current_state),
            ).state_id
            == self.randomness_behaviour_class.state_id
        )
        self.apy_estimation_behaviour.act_wrapper()
        self.mock_http_request(
            request_kwargs=dict(
                method="GET",
                headers="",
                version="",
                body=b"",
                url="https://drand.cloudflare.com/public/latest",
            ),
            response_kwargs=dict(
                version="",
                status_code=200,
                status_text="",
                headers="",
                body=json.dumps(self.drand_response).encode("utf-8"),
            ),
        )

        self.apy_estimation_behaviour.act_wrapper()
        self.mock_a2a_transaction()
        self._test_done_flag_set()
        self.end_round()

        state = cast(BaseState, self.apy_estimation_behaviour.current_state)
        assert state.state_id == self.next_behaviour_class.state_id

    def test_invalid_drand_value(
        self,
    ) -> None:
        """Test invalid drand values."""
        self.fast_forward_to_state(
            self.apy_estimation_behaviour,
            self.randomness_behaviour_class.state_id,
            PeriodState(),
        )
        assert (
            cast(
                BaseState,
                cast(BaseState, self.apy_estimation_behaviour.current_state),
            ).state_id
            == self.randomness_behaviour_class.state_id
        )
        self.apy_estimation_behaviour.act_wrapper()

        drand_invalid = self.drand_response.copy()
        drand_invalid["randomness"] = binascii.hexlify(b"randomness_hex").decode()
        self.mock_http_request(
            request_kwargs=dict(
                method="GET",
                headers="",
                version="",
                body=b"",
                url="https://drand.cloudflare.com/public/latest",
            ),
            response_kwargs=dict(
                version="",
                status_code=200,
                status_text="",
                headers="",
                body=json.dumps(drand_invalid).encode(),
            ),
        )

    def test_invalid_response(
        self,
    ) -> None:
        """Test invalid json response."""
        self.fast_forward_to_state(
            self.apy_estimation_behaviour,
            self.randomness_behaviour_class.state_id,
            PeriodState(),
        )
        assert (
            cast(
                BaseState,
                cast(BaseState, self.apy_estimation_behaviour.current_state),
            ).state_id
            == self.randomness_behaviour_class.state_id
        )
        self.apy_estimation_behaviour.act_wrapper()

        self.mock_http_request(
            request_kwargs=dict(
                method="GET",
                headers="",
                version="",
                body=b"",
                url="https://drand.cloudflare.com/public/latest",
            ),
            response_kwargs=dict(
                version="", status_code=200, status_text="", headers="", body=b""
            ),
        )
        self.apy_estimation_behaviour.act_wrapper()
        time.sleep(1)
        self.apy_estimation_behaviour.act_wrapper()

    def test_max_retries_reached(
        self,
    ) -> None:
        """Test with max retries reached."""
        self.fast_forward_to_state(
            self.apy_estimation_behaviour,
            self.randomness_behaviour_class.state_id,
            PeriodState(),
        )
        assert (
            cast(
                BaseState,
                cast(BaseState, self.apy_estimation_behaviour.current_state),
            ).state_id
            == self.randomness_behaviour_class.state_id
        )
        with mock.patch.object(
            self.apy_estimation_behaviour.context.randomness_api,
            "is_retries_exceeded",
            return_value=True,
        ):
            self.apy_estimation_behaviour.act_wrapper()
            state = cast(BaseState, self.apy_estimation_behaviour.current_state)
            assert state.state_id == self.randomness_behaviour_class.state_id
            self._test_done_flag_set()

    def test_clean_up(
        self,
    ) -> None:
        """Test when `observed` value is none."""
        self.fast_forward_to_state(
            self.apy_estimation_behaviour,
            self.randomness_behaviour_class.state_id,
            PeriodState(),
        )
        assert (
            cast(
                BaseState,
                cast(BaseState, self.apy_estimation_behaviour.current_state),
            ).state_id
            == self.randomness_behaviour_class.state_id
        )
        self.apy_estimation_behaviour.context.randomness_api._retries_attempted = 1
        assert self.apy_estimation_behaviour.current_state is not None
        self.apy_estimation_behaviour.current_state.clean_up()
        assert (
            self.apy_estimation_behaviour.context.randomness_api._retries_attempted == 0
        )


class TestOptimizeBehaviour(APYEstimationFSMBehaviourBaseCase):
    """Test OptimizeBehaviour."""

    behaviour_class = OptimizeBehaviour
    next_behaviour_class = TrainBehaviour

    def test_setup_file_not_found(
        self, monkeypatch: MonkeyPatch, no_action: Callable[[Any], None]
    ) -> None:
        """Test behaviour setup when file not found error is raised."""
        self.fast_forward_to_state(
            self.apy_estimation_behaviour,
            self.behaviour_class.state_id,
            PeriodState(most_voted_randomness=0),
        )

        monkeypatch.setattr(os.path, "join", lambda *_: "")

        with pytest.raises(RuntimeError, match="Cannot continue OptimizeBehaviour."):
            cast(
                APYEstimationBaseState, self.apy_estimation_behaviour.current_state
            ).setup()

    def test_setup(
        self, monkeypatch: MonkeyPatch, no_action: Callable[[Any], None]
    ) -> None:
        """Test behaviour setup."""
        self.fast_forward_to_state(
            self.apy_estimation_behaviour,
            self.behaviour_class.state_id,
            PeriodState(most_voted_randomness=0),
        )

        monkeypatch.setattr(os.path, "join", lambda *_: "")
        monkeypatch.setattr(pd, "read_csv", lambda _: pd.DataFrame())
        monkeypatch.setattr(TaskManager, "enqueue_task", lambda *_, **__: 0)
        monkeypatch.setattr(TaskManager, "get_task_result", lambda *_: no_action)
        cast(
            APYEstimationBaseState, self.apy_estimation_behaviour.current_state
        ).setup()

    def test_task_not_ready(
        self, monkeypatch: MonkeyPatch, no_action: Callable[[Any], None]
    ) -> None:
        """Run test for behaviour when task result is not ready."""
        self.fast_forward_to_state(
            self.apy_estimation_behaviour,
            self.behaviour_class.state_id,
            PeriodState(most_voted_randomness=0),
        )

        assert (
            cast(
                APYEstimationBaseState, self.apy_estimation_behaviour.current_state
            ).state_id
            == self.behaviour_class.state_id
        )

        monkeypatch.setattr(os.path, "join", lambda *_: "")
        monkeypatch.setattr(pd, "read_csv", lambda _: pd.DataFrame())
        self.apy_estimation_behaviour.context.task_manager.start()

        monkeypatch.setattr(AsyncResult, "ready", lambda *_: False)

        self.apy_estimation_behaviour.act_wrapper()

        time.sleep(
            cast(
                FetchBehaviour, self.apy_estimation_behaviour.current_state
            ).params.sleep_time
        )

        self.apy_estimation_behaviour.act_wrapper()

        assert (
            cast(
                APYEstimationBaseState, self.apy_estimation_behaviour.current_state
            ).state_id
            == self.behaviour_class.state_id
        )

    def test_optimize_behaviour_result_none(
        self, monkeypatch: MonkeyPatch, caplog: LogCaptureFixture
    ) -> None:
        """Run test for `optimize_behaviour` when `_async_result` is `None`."""
        self.fast_forward_to_state(
            self.apy_estimation_behaviour,
            self.behaviour_class.state_id,
            PeriodState(most_voted_randomness=0),
        )

        monkeypatch.setattr(os.path, "join", lambda *_: "")
        monkeypatch.setattr(pd, "read_csv", lambda _: pd.DataFrame())
        monkeypatch.setattr(TaskManager, "enqueue_task", lambda *_, **__: 0)
        monkeypatch.setattr(TaskManager, "get_task_result", lambda *_: None)

        with caplog.at_level(
            logging.ERROR,
            logger="aea.test_agent_name.packages.valory.skills.apy_estimation_abci",
        ):
            self.apy_estimation_behaviour.act_wrapper()
            time.sleep(
                cast(
                    FetchBehaviour, self.apy_estimation_behaviour.current_state
                ).params.sleep_time
            )
            self.apy_estimation_behaviour.act_wrapper()

        assert "Undefined behaviour encountered with `OptimizationTask`." in caplog.text

    def test_optimize_behaviour_value_error(
        self,
        monkeypatch: MonkeyPatch,
        optimize_task_result_empty: optuna.Study,
    ) -> None:
        """Run test for `optimize_behaviour` when `ValueError` is raised."""
        self.fast_forward_to_state(
            self.apy_estimation_behaviour,
            self.behaviour_class.state_id,
            PeriodState(most_voted_randomness=0),
        )

        monkeypatch.setattr(pd, "read_csv", lambda _: pd.DataFrame())
        monkeypatch.setattr(TaskManager, "enqueue_task", lambda *_, **__: 3)
        monkeypatch.setattr(
            TaskManager,
            "get_task_result",
            lambda *_: DummyAsyncResult(optimize_task_result_empty),
        )

        # test ValueError handling.
        with pytest.raises(AEAActException):
            self.apy_estimation_behaviour.act_wrapper()

    def test_optimize_behaviour_type_error(
        self,
        monkeypatch: MonkeyPatch,
        tmp_path: PosixPath,
        optimize_task_result_non_serializable: optuna.Study,
    ) -> None:
        """Run test for `optimize_behaviour` when `TypeError` is raised."""
        self.fast_forward_to_state(
            self.apy_estimation_behaviour,
            self.behaviour_class.state_id,
            PeriodState(most_voted_randomness=0),
        )

        save_path = os.path.join(tmp_path, "test")
        monkeypatch.setattr(os.path, "join", lambda *_: save_path)
        monkeypatch.setattr(pd, "read_csv", lambda _: pd.DataFrame())
        monkeypatch.setattr(TaskManager, "enqueue_task", lambda *_, **__: 3)
        monkeypatch.setattr(
            TaskManager,
            "get_task_result",
            lambda *_: DummyAsyncResult(optimize_task_result_non_serializable),
        )

        # test TypeError handling.
        with pytest.raises(AEAActException):
            self.apy_estimation_behaviour.act_wrapper()

    def test_optimize_behaviour_os_error(
        self,
        monkeypatch: MonkeyPatch,
        optimize_task_result: optuna.Study,
    ) -> None:
        """Run test for `optimize_behaviour` when `OSError` is raised."""
        self.fast_forward_to_state(
            self.apy_estimation_behaviour,
            self.behaviour_class.state_id,
            PeriodState(most_voted_randomness=0),
        )

        monkeypatch.setattr(os.path, "join", lambda *_: "")
        monkeypatch.setattr(pd, "read_csv", lambda _: pd.DataFrame())
        monkeypatch.setattr(TaskManager, "enqueue_task", lambda *_, **__: 3)
        monkeypatch.setattr(
            TaskManager,
            "get_task_result",
            lambda *_: DummyAsyncResult(optimize_task_result),
        )

<<<<<<< HEAD
        # test OSError handling.
        with pytest.raises(AEAActException):
            self.apy_estimation_behaviour.act_wrapper()

    def test_optimize_behaviour(
        self,
        monkeypatch: MonkeyPatch,
        tmp_path: PosixPath,
        optimize_task_result: optuna.Study,
    ) -> None:
        """Run test for `optimize_behaviour`."""
        self.fast_forward_to_state(
            self.apy_estimation_behaviour,
            self.behaviour_class.state_id,
            PeriodState(most_voted_randomness=0),
        )

        self.apy_estimation_behaviour.context._agent_context._data_dir = tmp_path.parts[0]  # type: ignore
        cast(
            OptimizeBehaviour, self.apy_estimation_behaviour.current_state
        ).params.pair_ids[0] = os.path.join(*tmp_path.parts[1:])
        monkeypatch.setattr(pd, "read_csv", lambda _: pd.DataFrame())
        monkeypatch.setattr(TaskManager, "enqueue_task", lambda *_, **__: 3)
        monkeypatch.setattr(
            TaskManager,
            "get_task_result",
            lambda *_: DummyAsyncResult(optimize_task_result),
        )
=======
        monkeypatch.setattr(pd.DataFrame, "to_csv", no_action)
>>>>>>> 4fdb4f3b
        monkeypatch.setattr(
            IPFSHashOnly,
            "get",
            lambda *_: "f6be4bf1fa229f22340c1a5b258f809ac4af558200775a67dacb05f0cb258a11",
        )

        self.apy_estimation_behaviour.act_wrapper()

        self.mock_a2a_transaction()
        self._test_done_flag_set()
        self.end_round()

        state = cast(BaseState, self.apy_estimation_behaviour.current_state)
        assert state.state_id == self.next_behaviour_class.state_id


class TestTrainBehaviour(APYEstimationFSMBehaviourBaseCase):
    """Test TrainBehaviour."""

    behaviour_class = TrainBehaviour
    next_behaviour_class = _TestBehaviour

    @pytest.mark.parametrize("full_training", (True, False))
    def test_setup(
        self,
        monkeypatch: MonkeyPatch,
        tmp_path: PosixPath,
        no_action: Callable[[Any], None],
        full_training: bool,
    ) -> None:
        """Test behaviour setup."""
        self.fast_forward_to_state(
            self.apy_estimation_behaviour,
            self.behaviour_class.state_id,
            PeriodState(full_training=full_training),
        )

        self.apy_estimation_behaviour.context._agent_context._data_dir = tmp_path.parts[0]  # type: ignore
        importlib.reload(os.path)
        cast(
            OptimizeBehaviour, self.apy_estimation_behaviour.current_state
        ).params.pair_ids[0] = os.path.join(*tmp_path.parts[1:])

        best_params_filepath = os.path.join(
            self.apy_estimation_behaviour.context._get_agent_context().data_dir,
            cast(
                OptimizeBehaviour, self.apy_estimation_behaviour.current_state
            ).params.pair_ids[0],
            "best_params.json",
        )

        best_params = {"p": 1, "q": 1, "d": 1, "m": 1}
        with open(best_params_filepath, "w") as f:
            json.dump(best_params, f)

        monkeypatch.setattr(
            pd, "read_csv", lambda _: pd.DataFrame({"y": [1, 2, 3, 4, 5]})
        )
        monkeypatch.setattr(TaskManager, "enqueue_task", lambda *_, **__: 0)
        monkeypatch.setattr(TaskManager, "get_task_result", lambda *_: no_action)
        cast(
            APYEstimationBaseState, self.apy_estimation_behaviour.current_state
        ).setup()

    def test_task_not_ready(
        self,
        monkeypatch: MonkeyPatch,
        tmp_path: PosixPath,
        no_action: Callable[[Any], None],
    ) -> None:
        """Run test for behaviour when task result is not ready."""
        self.fast_forward_to_state(
            self.apy_estimation_behaviour,
            self.behaviour_class.state_id,
            PeriodState(),
        )

        assert (
            cast(
                APYEstimationBaseState, self.apy_estimation_behaviour.current_state
            ).state_id
            == self.behaviour_class.state_id
        )

        self.apy_estimation_behaviour.context._agent_context._data_dir = tmp_path.parts[0]  # type: ignore
        importlib.reload(os.path)
        cast(
            OptimizeBehaviour, self.apy_estimation_behaviour.current_state
        ).params.pair_ids[0] = os.path.join(*tmp_path.parts[1:])

        best_params_filepath = os.path.join(
            self.apy_estimation_behaviour.context._get_agent_context().data_dir,
            cast(
                OptimizeBehaviour, self.apy_estimation_behaviour.current_state
            ).params.pair_ids[0],
            "best_params.json",
        )

        best_params = {"p": 1, "q": 1, "d": 1, "m": 1}
        with open(best_params_filepath, "w") as f:
            json.dump(best_params, f)

        monkeypatch.setattr(
            pd, "read_csv", lambda _: pd.DataFrame({"y": [1, 2, 3, 4, 5]})
        )
        self.apy_estimation_behaviour.context.task_manager.start()

        monkeypatch.setattr(AsyncResult, "ready", lambda *_: False)
        self.apy_estimation_behaviour.act_wrapper()
        assert (
            cast(
                APYEstimationBaseState, self.apy_estimation_behaviour.current_state
            ).state_id
            == self.behaviour_class.state_id
        )

    def test_train_behaviour(
        self,
        monkeypatch: MonkeyPatch,
        no_action: Callable[[Any], None],
        tmp_path: PosixPath,
        train_task_result: Pipeline,
    ) -> None:
        """Run test for `optimize_behaviour`."""
        self.fast_forward_to_state(
            self.apy_estimation_behaviour,
            self.behaviour_class.state_id,
            PeriodState(),
        )
        # patching for setup.
        self.apy_estimation_behaviour.context._agent_context._data_dir = tmp_path.parts[0]  # type: ignore
        importlib.reload(os.path)
        cast(
            OptimizeBehaviour, self.apy_estimation_behaviour.current_state
        ).params.pair_ids[0] = os.path.join(*tmp_path.parts[1:])

        best_params_filepath = os.path.join(
            self.apy_estimation_behaviour.context._get_agent_context().data_dir,
            cast(
                OptimizeBehaviour, self.apy_estimation_behaviour.current_state
            ).params.pair_ids[0],
            "best_params.json",
        )

        best_params = {"p": 1, "q": 1, "d": 1, "m": 1}
        with open(best_params_filepath, "w") as f:
            json.dump(best_params, f)

        monkeypatch.setattr(
            pd, "read_csv", lambda _: pd.DataFrame({"y": [1, 2, 3, 4, 5]})
        )
        monkeypatch.setattr(TaskManager, "enqueue_task", lambda *_, **__: 3)
        monkeypatch.setattr(
            TaskManager,
            "get_task_result",
            lambda *_: DummyAsyncResult(train_task_result),
        )

        # act.
        self.apy_estimation_behaviour.act_wrapper()

        self.mock_a2a_transaction()
        self._test_done_flag_set()
        self.end_round()


class TestTestBehaviour(APYEstimationFSMBehaviourBaseCase):
    """Test TestBehaviour."""

    behaviour_class = _TestBehaviour
    next_behaviour_class = EstimateBehaviour

    def test_setup(
        self,
        monkeypatch: MonkeyPatch,
        no_action: Callable[[Any], None],
    ) -> None:
        """Test behaviour setup."""
        self.fast_forward_to_state(
            self.apy_estimation_behaviour,
            self.behaviour_class.state_id,
            PeriodState(pair_name="test"),
        )

        monkeypatch.setattr(os.path, "join", lambda *_: "")
        monkeypatch.setattr(
            pd, "read_csv", lambda _: pd.DataFrame({"y": [1, 2, 3, 4, 5]})
        )
        monkeypatch.setattr(joblib, "load", lambda *_: DummyPipeline())
        monkeypatch.setattr(TaskManager, "enqueue_task", lambda *_, **__: 0)
        monkeypatch.setattr(TaskManager, "get_task_result", lambda *_: no_action)
        cast(
            APYEstimationBaseState, self.apy_estimation_behaviour.current_state
        ).setup()

    def test_task_not_ready(
        self, monkeypatch: MonkeyPatch, no_action: Callable[[Any], None]
    ) -> None:
        """Run test for behaviour when task result is not ready."""
        self.fast_forward_to_state(
            self.apy_estimation_behaviour,
            self.behaviour_class.state_id,
            PeriodState(pair_name="test"),
        )

        assert (
            cast(
                APYEstimationBaseState, self.apy_estimation_behaviour.current_state
            ).state_id
            == self.behaviour_class.state_id
        )

        monkeypatch.setattr(os.path, "join", lambda *_: "")
        monkeypatch.setattr(
            pd, "read_csv", lambda _: pd.DataFrame({"y": [1, 2, 3, 4, 5]})
        )
        monkeypatch.setattr(joblib, "load", lambda *_: DummyPipeline())
        self.apy_estimation_behaviour.context.task_manager.start()

        monkeypatch.setattr(AsyncResult, "ready", lambda *_: False)
        self.apy_estimation_behaviour.act_wrapper()
        assert (
            cast(
                APYEstimationBaseState, self.apy_estimation_behaviour.current_state
            ).state_id
            == self.behaviour_class.state_id
        )

    def test_os_error_handling(
        self,
        monkeypatch: MonkeyPatch,
        no_action: Callable[[Any], None],
        test_task_result: Dict[str, str],
    ) -> None:
        """Run test for `optimize_behaviour`."""
        self.fast_forward_to_state(
            self.apy_estimation_behaviour,
            self.behaviour_class.state_id,
            PeriodState(pair_name="test"),
        )
        # patching for setup.
        monkeypatch.setattr(os.path, "join", lambda *_: "")
        monkeypatch.setattr(
            pd, "read_csv", lambda _: pd.DataFrame({"y": [1, 2, 3, 4, 5]})
        )
        monkeypatch.setattr(joblib, "load", lambda *_: DummyPipeline())
        monkeypatch.setattr(TaskManager, "enqueue_task", lambda *_, **__: 0)
        monkeypatch.setattr(
            TaskManager,
            "get_task_result",
            lambda *_: DummyAsyncResult(test_task_result),
        )

        monkeypatch.setattr(IPFSHashOnly, "get", lambda *_: "x0")
        monkeypatch.setattr(
            BaseState, "send_a2a_transaction", lambda *_: iter([0, 1, 2])
        )
        monkeypatch.setattr(BaseState, "wait_until_round_end", lambda _: no_action)

        # test act for `OSError` handling.
        with pytest.raises(
            AEAActException, match=re.escape("[Errno 2] No such file or directory: ''")
        ):
            self.apy_estimation_behaviour.act_wrapper()

    def test_type_error_handling(
        self,
        monkeypatch: MonkeyPatch,
        no_action: Callable[[Any], None],
        tmp_path: PosixPath,
        test_task_result_non_serializable: bytes,
    ) -> None:
        """Run test for `optimize_behaviour`."""
        self.fast_forward_to_state(
            self.apy_estimation_behaviour,
            self.behaviour_class.state_id,
            PeriodState(pair_name="test"),
        )
        # patching for setup.
        monkeypatch.setattr(os.path, "join", lambda *_: "")
        monkeypatch.setattr(
            pd, "read_csv", lambda _: pd.DataFrame({"y": [1, 2, 3, 4, 5]})
        )
        monkeypatch.setattr(joblib, "load", lambda *_: DummyPipeline())
        monkeypatch.setattr(TaskManager, "enqueue_task", lambda *_, **__: 0)
        monkeypatch.setattr(
            TaskManager,
            "get_task_result",
            lambda *_: DummyAsyncResult(test_task_result_non_serializable),
        )

        self.apy_estimation_behaviour.context._agent_context._data_dir = tmp_path.parts[0]  # type: ignore
        importlib.reload(os.path)
        cast(
            OptimizeBehaviour, self.apy_estimation_behaviour.current_state
        ).params.pair_ids[0] = os.path.join(*tmp_path.parts[1:])
        monkeypatch.setattr(IPFSHashOnly, "get", lambda *_: "x0")
        monkeypatch.setattr(
            BaseState, "send_a2a_transaction", lambda *_: iter([0, 1, 2])
        )
        monkeypatch.setattr(BaseState, "wait_until_round_end", lambda _: no_action)

        # test act for `TypeError` handling.
        with pytest.raises(
            AEAActException,
            match=re.escape("Object of type bytes is not JSON serializable"),
        ):
            self.apy_estimation_behaviour.act_wrapper()

    def test_test_behaviour(
        self,
        monkeypatch: MonkeyPatch,
        no_action: Callable[[Any], None],
        tmp_path: PosixPath,
        test_task_result: Dict[str, str],
    ) -> None:
        """Run test for `optimize_behaviour`."""
        self.fast_forward_to_state(
            self.apy_estimation_behaviour,
            self.behaviour_class.state_id,
            PeriodState(pair_name="test"),
        )
        # patching for setup.
        monkeypatch.setattr(os.path, "join", lambda *_: "")
        monkeypatch.setattr(
            pd, "read_csv", lambda _: pd.DataFrame({"y": [1, 2, 3, 4, 5]})
        )
        monkeypatch.setattr(joblib, "load", lambda *_: DummyPipeline())
        monkeypatch.setattr(TaskManager, "enqueue_task", lambda *_, **__: 0)
        monkeypatch.setattr(
            TaskManager,
            "get_task_result",
            lambda *_: DummyAsyncResult(test_task_result),
        )

        # changes for act.
        self.apy_estimation_behaviour.context._agent_context._data_dir = tmp_path.parts[0]  # type: ignore
        importlib.reload(os.path)
        cast(
            OptimizeBehaviour, self.apy_estimation_behaviour.current_state
        ).params.pair_ids[0] = os.path.join(*tmp_path.parts[1:])

        # test act.
        self.apy_estimation_behaviour.act_wrapper()

        self.mock_a2a_transaction()
        self._test_done_flag_set()
        self.end_round()


class TestEstimateBehaviour(APYEstimationFSMBehaviourBaseCase):
    """Test EstimateBehaviour."""

    behaviour_class = EstimateBehaviour
    next_behaviour_class = ResetBehaviour

    @pytest.mark.skip
    def test_estimate_behaviour(
        self,
        monkeypatch: MonkeyPatch,
    ) -> None:
        """Run test for `EstimateBehaviour`."""
        self.fast_forward_to_state(
            self.apy_estimation_behaviour,
            self.behaviour_class.state_id,
            PeriodState(pair_name="test"),
        )
        state = cast(BaseState, self.apy_estimation_behaviour.current_state)
        assert state.state_id == self.behaviour_class.state_id

        monkeypatch.setattr(os.path, "join", lambda *_: "")
        monkeypatch.setattr(joblib, "load", lambda _: DummyPipeline())
        # the line below overcomes the limitation of the `EstimateBehaviour` to predict more than one steps forward.
        monkeypatch.setattr(DummyPipeline, "predict", lambda *_: 0)

        self.apy_estimation_behaviour.act_wrapper()
        self.mock_a2a_transaction()
        self._test_done_flag_set()
        self.end_round()
        state = cast(BaseState, self.apy_estimation_behaviour.current_state)
        assert state.state_id == self.next_behaviour_class.state_id


class TestCycleResetBehaviour(APYEstimationFSMBehaviourBaseCase):
    """Test CycleResetBehaviour."""

    behaviour_class = CycleResetBehaviour
    next_behaviour_class = EstimateBehaviour

    def test_reset_behaviour(
        self,
        monkeypatch: MonkeyPatch,
        no_action: Callable[[Any], None],
    ) -> None:
        """Test reset behaviour."""
        self.fast_forward_to_state(
            behaviour=self.apy_estimation_behaviour,
            state_id=self.behaviour_class.state_id,
            period_state=PeriodState(
                most_voted_estimate=8.1,
            ),
        )
        state = cast(BaseState, self.apy_estimation_behaviour.current_state)
        assert state.state_id == self.behaviour_class.state_id

        monkeypatch.setattr(BenchmarkTool, "save", lambda _: no_action)
        monkeypatch.setattr(AbciApp, "last_timestamp", datetime.now())
        cast(
            CycleResetBehaviour, self.apy_estimation_behaviour.current_state
        ).params.observation_interval = 0.1
        self.apy_estimation_behaviour.act_wrapper()
        time.sleep(0.2)
        self.apy_estimation_behaviour.act_wrapper()

        self.mock_a2a_transaction()
        self._test_done_flag_set()
        self.end_round()

        state = cast(BaseState, self.apy_estimation_behaviour.current_state)
        assert state.state_id == self.next_behaviour_class.state_id

    def test_reset_behaviour_without_most_voted_estimate(
        self,
        monkeypatch: MonkeyPatch,
        no_action: Callable[[Any], None],
        caplog: LogCaptureFixture,
    ) -> None:
        """Test reset behaviour without most voted estimate."""
        self.fast_forward_to_state(
            behaviour=self.apy_estimation_behaviour,
            state_id=self.behaviour_class.state_id,
            period_state=PeriodState(
                most_voted_estimate=None,
            ),
        )
        state = cast(BaseState, self.apy_estimation_behaviour.current_state)
        assert state.state_id == self.behaviour_class.state_id

        monkeypatch.setattr(BenchmarkTool, "save", lambda _: no_action)
        monkeypatch.setattr(AbciApp, "last_timestamp", datetime.now())

        self.apy_estimation_behaviour.context.params.observation_interval = 0.1

        with caplog.at_level(
            logging.INFO,
            logger="aea.test_agent_name.packages.valory.skills.apy_estimation_abci",
        ):
            self.apy_estimation_behaviour.act_wrapper()
        assert (
            "[test_agent_name] Entered in the 'cycle_reset' behaviour state"
            in caplog.text
        )
        assert (
            "[test_agent_name] Finalized estimate not available. Resetting!"
            in caplog.text
        )

        time.sleep(0.2)
        self.apy_estimation_behaviour.act_wrapper()

        self.mock_a2a_transaction()
        self._test_done_flag_set()
        self.end_round()

        state = cast(BaseState, self.apy_estimation_behaviour.current_state)
        assert state.state_id == self.next_behaviour_class.state_id


class TestResetBehaviour(APYEstimationFSMBehaviourBaseCase):
    """Test EstimateBehaviour."""

    behaviour_class = ResetBehaviour
    next_behaviour_class = FetchBehaviour

    def test_reset_behaviour(
        self,
        monkeypatch: MonkeyPatch,
        no_action: Callable[[Any], None],
        caplog: LogCaptureFixture,
    ) -> None:
        """Run test for `ResetBehaviour`."""
        self.fast_forward_to_state(
            behaviour=self.apy_estimation_behaviour,
            state_id=self.behaviour_class.state_id,
            period_state=PeriodState(
                period_count=0,
            ),
        )
        state = cast(BaseState, self.apy_estimation_behaviour.current_state)
        assert state.state_id == self.behaviour_class.state_id

        with caplog.at_level(
            logging.INFO,
            logger="aea.test_agent_name.packages.valory.skills.apy_estimation_abci",
        ):
            self.apy_estimation_behaviour.act_wrapper()

        assert "[test_agent_name] Entered in the 'reset' behaviour state" in caplog.text
        assert "[test_agent_name] Period 0 was not finished. Resetting!" in caplog.text

        self.mock_a2a_transaction()
        self._test_done_flag_set()
        self.end_round()

        state = cast(BaseState, self.apy_estimation_behaviour.current_state)
        assert state.state_id == self.next_behaviour_class.state_id<|MERGE_RESOLUTION|>--- conflicted
+++ resolved
@@ -1707,7 +1707,6 @@
             lambda *_: DummyAsyncResult(optimize_task_result),
         )
 
-<<<<<<< HEAD
         # test OSError handling.
         with pytest.raises(AEAActException):
             self.apy_estimation_behaviour.act_wrapper()
@@ -1736,9 +1735,6 @@
             "get_task_result",
             lambda *_: DummyAsyncResult(optimize_task_result),
         )
-=======
-        monkeypatch.setattr(pd.DataFrame, "to_csv", no_action)
->>>>>>> 4fdb4f3b
         monkeypatch.setattr(
             IPFSHashOnly,
             "get",
