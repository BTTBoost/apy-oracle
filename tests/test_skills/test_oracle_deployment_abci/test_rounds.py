# -*- coding: utf-8 -*-
# ------------------------------------------------------------------------------
#
#   Copyright 2021-2022 Valory AG
#
#   Licensed under the Apache License, Version 2.0 (the "License");
#   you may not use this file except in compliance with the License.
#   You may obtain a copy of the License at
#
#       http://www.apache.org/licenses/LICENSE-2.0
#
#   Unless required by applicable law or agreed to in writing, software
#   distributed under the License is distributed on an "AS IS" BASIS,
#   WITHOUT WARRANTIES OR CONDITIONS OF ANY KIND, either express or implied.
#   See the License for the specific language governing permissions and
#   limitations under the License.
#
# ------------------------------------------------------------------------------

"""Tests for valory/registration_abci skill's rounds."""

import logging  # noqa: F401
from collections import deque
from types import MappingProxyType
from typing import Any, Deque, Dict, FrozenSet, Mapping, Optional, Type, cast

from packages.valory.skills.abstract_round_abci.base import AbstractRound
from packages.valory.skills.abstract_round_abci.base import (
    BasePeriodState as PeriodState,
)
from packages.valory.skills.abstract_round_abci.base import (
    BaseTxPayload,
    CollectSameUntilThresholdRound,
    StateDB,
    VotingRound,
)
from packages.valory.skills.oracle_deployment_abci.payloads import (
    DeployOraclePayload,
    RandomnessPayload,
    SelectKeeperPayload,
)
from packages.valory.skills.oracle_deployment_abci.rounds import DeployOracleRound
from packages.valory.skills.oracle_deployment_abci.rounds import (
    Event as OracleDeploymentEvent,
)
from packages.valory.skills.oracle_deployment_abci.rounds import (
    PeriodState as OracleDeploymentPeriodState,
)
from packages.valory.skills.oracle_deployment_abci.rounds import (
    SelectKeeperOracleRound,
    ValidateOracleRound,
)
from packages.valory.skills.price_estimation_abci.payloads import (
    EstimatePayload,
    TransactionHashPayload,
)
from packages.valory.skills.transaction_settlement_abci.payload_tools import (
    VerificationStatus,
)
from packages.valory.skills.transaction_settlement_abci.payloads import ValidatePayload

from tests.test_skills.test_abstract_round_abci.test_base_rounds import (
    BaseCollectSameUntilThresholdRoundTest,
    BaseOnlyKeeperSendsRoundTest,
    BaseVotingRoundTest,
)


MAX_PARTICIPANTS: int = 4
RANDOMNESS: str = "d1c29dce46f979f9748210d24bce4eae8be91272f5ca1a6aea2832d3dd676f51"


def get_participants() -> FrozenSet[str]:
    """Participants"""
    return frozenset([f"agent_{i}" for i in range(MAX_PARTICIPANTS)])


def get_participant_to_randomness(
    participants: FrozenSet[str], round_id: int
) -> Dict[str, RandomnessPayload]:
    """participant_to_randomness"""
    return {
        participant: RandomnessPayload(
            sender=participant,
            round_id=round_id,
            randomness=RANDOMNESS,
        )
        for participant in participants
    }


def get_most_voted_randomness() -> str:
    """most_voted_randomness"""
    return RANDOMNESS


def get_participant_to_selection(
    participants: FrozenSet[str],
    keeper: str = "keeper",
) -> Dict[str, SelectKeeperPayload]:
    """participant_to_selection"""
    return {
        participant: SelectKeeperPayload(sender=participant, keeper=keeper)
        for participant in participants
    }


def get_most_voted_keeper_address() -> str:
    """most_voted_keeper_address"""
    return "keeper"


def get_safe_contract_address() -> str:
    """safe_contract_address"""
    return "0x6f6ab56aca12"


def get_participant_to_votes(
    participants: FrozenSet[str], vote: Optional[bool] = True
) -> Dict[str, ValidatePayload]:
    """participant_to_votes"""
    return {
        participant: ValidatePayload(sender=participant, vote=vote)
        for participant in participants
    }


def get_participant_to_estimate(
    participants: FrozenSet[str],
) -> Dict[str, EstimatePayload]:
    """participant_to_estimate"""
    return {
        participant: EstimatePayload(sender=participant, estimate=1.0)
        for participant in participants
    }


def get_participant_to_tx_hash(
    participants: FrozenSet[str], hash_: Optional[str] = "tx_hash"
) -> Dict[str, TransactionHashPayload]:
    """participant_to_tx_hash"""
    return {
        participant: TransactionHashPayload(sender=participant, tx_hash=hash_)
        for participant in participants
    }


class BaseDeployTestClass(BaseOnlyKeeperSendsRoundTest):
    """Test DeploySafeRound."""

    round_class: Type[AbstractRound]
    payload_class: Type[BaseTxPayload]
    update_keyword: str

    def test_run(
        self,
    ) -> None:
        """Run tests."""

        keeper = sorted(list(self.participants))[0]
        self.period_state = cast(
            PeriodState,
            self.period_state.update(most_voted_keeper_address=keeper),
        )

        test_round = self.round_class(
            state=self.period_state, consensus_params=self.consensus_params
        )

        self._complete_run(
            self._test_round(
                test_round=test_round,  # type: ignore
                keeper_payloads=self.payload_class(keeper, get_safe_contract_address()),
                state_update_fn=lambda _period_state, _: _period_state.update(
                    **{self.update_keyword: get_safe_contract_address()}
                ),
                state_attr_checks=[lambda state: getattr(state, self.update_keyword)],
                exit_event=self._event_class.DONE,
            )
        )


class TestDeployOracleRound(BaseDeployTestClass):
    """Test DeployOracleRound."""

    round_class = DeployOracleRound
    payload_class = DeployOraclePayload
    update_keyword = "oracle_contract_address"
    _event_class = OracleDeploymentEvent
    _period_state_class = OracleDeploymentPeriodState


class BaseValidateRoundTest(BaseVotingRoundTest):
    """Test BaseValidateRound."""

    test_class: Type[VotingRound]
    test_payload: Type[ValidatePayload]

    def test_positive_votes(
        self,
    ) -> None:
        """Test ValidateRound."""

        self.period_state.update(tx_hashes_history=["test"])

        test_round = self.test_class(
            state=self.period_state, consensus_params=self.consensus_params
        )

        self._complete_run(
            self._test_voting_round_positive(
                test_round=test_round,
                round_payloads=get_participant_to_votes(self.participants),
                state_update_fn=lambda _period_state, _: _period_state.update(
                    participant_to_votes=MappingProxyType(
                        dict(get_participant_to_votes(self.participants))
                    )
                ),
                state_attr_checks=[lambda state: state.participant_to_votes.keys()],
                exit_event=self._event_class.DONE,
            )
        )

    def test_negative_votes(
        self,
    ) -> None:
        """Test ValidateRound."""

        test_round = self.test_class(
            state=self.period_state, consensus_params=self.consensus_params
        )

        self._complete_run(
            self._test_voting_round_negative(
                test_round=test_round,
                round_payloads=get_participant_to_votes(self.participants, vote=False),
                state_update_fn=lambda _period_state, _: _period_state.update(
                    participant_to_votes=MappingProxyType(
                        dict(get_participant_to_votes(self.participants, vote=False))
                    )
                ),
                state_attr_checks=[],
                exit_event=self._event_class.NEGATIVE,
            )
        )

    def test_none_votes(
        self,
    ) -> None:
        """Test ValidateRound."""

        test_round = self.test_class(
            state=self.period_state, consensus_params=self.consensus_params
        )

        self._complete_run(
            self._test_voting_round_none(
                test_round=test_round,
                round_payloads=get_participant_to_votes(self.participants, vote=None),
                state_update_fn=lambda _period_state, _: _period_state.update(
                    participant_to_votes=MappingProxyType(
                        dict(get_participant_to_votes(self.participants, vote=None))
                    )
                ),
                state_attr_checks=[],
                exit_event=self._event_class.NONE,
            )
        )


class TestValidateOracleRound(BaseValidateRoundTest):
    """Test ValidateSafeRound."""

    test_class = ValidateOracleRound
    test_payload = ValidatePayload
    _event_class = OracleDeploymentEvent
    _period_state_class = OracleDeploymentPeriodState


class BaseSelectKeeperRoundTest(BaseCollectSameUntilThresholdRoundTest):
    """Test SelectKeeperTransactionSubmissionRoundA"""

    test_class: Type[CollectSameUntilThresholdRound]
    test_payload: Type[BaseTxPayload]

    _period_state_class = PeriodState
    _exit_event: Optional[Any] = None
    _most_voted_payload = "keeper"

<<<<<<< HEAD
    def test_run(
        self,
        keepers: Optional[Deque[str]] = None,
        keeper_retries: int = 1,
        blacklisted: bool = False,
    ) -> None:
=======
    @staticmethod
    def _participant_to_selection(
        participants: FrozenSet[str], keepers: str
    ) -> Mapping[str, BaseTxPayload]:
        """Get participant to selection"""
        return get_participant_to_selection(participants, keepers)

    def test_run(self, keepers: Optional[Deque[str]] = None) -> None:
>>>>>>> 35c3f417
        """Run tests."""
        if keepers is None:
            keepers = deque()

        test_round = self.test_class(
            state=self.period_state.update(
                keepers=deque(keepers),
                final_verification_status=VerificationStatus.PENDING,
                blacklisted_keepers={self._most_voted_payload} if blacklisted else {},
            ),
            consensus_params=self.consensus_params,
        )

        self._complete_run(
            self._test_round(
                test_round=test_round,
                round_payloads=self._participant_to_selection(
                    self.participants, self._most_voted_payload
                ),
                state_update_fn=lambda _period_state, _test_round: _period_state.update(
                    participant_to_selection=MappingProxyType(
                        dict(
                            self._participant_to_selection(
                                self.participants, self._most_voted_payload
                            )
                        )
                    )
                ),
                state_attr_checks=[lambda state: state.participant_to_selection.keys()],
                most_voted_payload=self._most_voted_payload,
                exit_event=self._event_class.DONE
                if self._exit_event is None
                else self._exit_event,
            )
        )


class TestSelectKeeperOracleRound(BaseSelectKeeperRoundTest):
    """Test SelectKeeperTransactionSubmissionRoundB."""

    test_class = SelectKeeperOracleRound
    test_payload = SelectKeeperPayload
    _event_class = OracleDeploymentEvent


def test_period_states() -> None:
    """Test PeriodState."""

    participants = get_participants()
    participant_to_randomness = get_participant_to_randomness(participants, 1)
    most_voted_randomness = get_most_voted_randomness()
    participant_to_selection = get_participant_to_selection(participants)
    most_voted_keeper_address = get_most_voted_keeper_address()
    safe_contract_address = get_safe_contract_address()
    oracle_contract_address = get_safe_contract_address()
    participant_to_votes = get_participant_to_votes(participants)
    actual_keeper_randomness = float(
        (int(most_voted_randomness, base=16) // 10 ** 0 % 10) / 10
    )

    period_state__ = OracleDeploymentPeriodState(
        StateDB(
            initial_period=0,
            initial_data=dict(
                participants=participants,
                participant_to_randomness=participant_to_randomness,
                most_voted_randomness=most_voted_randomness,
                participant_to_selection=participant_to_selection,
                participant_to_votes=participant_to_votes,
                most_voted_keeper_address=most_voted_keeper_address,
                safe_contract_address=safe_contract_address,
                oracle_contract_address=oracle_contract_address,
            ),
        )
    )
    assert period_state__.keeper_randomness == actual_keeper_randomness
    assert period_state__.most_voted_randomness == most_voted_randomness
    assert period_state__.most_voted_keeper_address == most_voted_keeper_address
    assert period_state__.safe_contract_address == safe_contract_address
    assert period_state__.oracle_contract_address == oracle_contract_address<|MERGE_RESOLUTION|>--- conflicted
+++ resolved
@@ -287,14 +287,6 @@
     _exit_event: Optional[Any] = None
     _most_voted_payload = "keeper"
 
-<<<<<<< HEAD
-    def test_run(
-        self,
-        keepers: Optional[Deque[str]] = None,
-        keeper_retries: int = 1,
-        blacklisted: bool = False,
-    ) -> None:
-=======
     @staticmethod
     def _participant_to_selection(
         participants: FrozenSet[str], keepers: str
@@ -302,8 +294,7 @@
         """Get participant to selection"""
         return get_participant_to_selection(participants, keepers)
 
-    def test_run(self, keepers: Optional[Deque[str]] = None) -> None:
->>>>>>> 35c3f417
+    def test_run(self, keepers: Optional[Deque[str]] = None, blacklisted: bool = False) -> None:
         """Run tests."""
         if keepers is None:
             keepers = deque()
