# -*- coding: utf-8 -*-
# ------------------------------------------------------------------------------
#
#   Copyright 2021-2022 Valory AG
#
#   Licensed under the Apache License, Version 2.0 (the "License");
#   you may not use this file except in compliance with the License.
#   You may obtain a copy of the License at
#
#       http://www.apache.org/licenses/LICENSE-2.0
#
#   Unless required by applicable law or agreed to in writing, software
#   distributed under the License is distributed on an "AS IS" BASIS,
#   WITHOUT WARRANTIES OR CONDITIONS OF ANY KIND, either express or implied.
#   See the License for the specific language governing permissions and
#   limitations under the License.
#
# ------------------------------------------------------------------------------

"""Tests for valory/registration_abci skill's rounds."""

import logging  # noqa: F401
from typing import Dict, FrozenSet, Optional

from packages.valory.skills.abstract_round_abci.base import AbciAppDB, MAX_INT_256
from packages.valory.skills.oracle_deployment_abci.payloads import (
    RandomnessPayload,
    SelectKeeperPayload,
)
from packages.valory.skills.safe_deployment_abci.payloads import DeploySafePayload
from packages.valory.skills.safe_deployment_abci.rounds import DeploySafeRound
from packages.valory.skills.safe_deployment_abci.rounds import (
    Event as SafeDeploymentEvent,
)
from packages.valory.skills.safe_deployment_abci.rounds import SelectKeeperSafeRound
from packages.valory.skills.safe_deployment_abci.rounds import (
    SynchronizedData as SafeDeploymentSynchronizedSata,
)
from packages.valory.skills.safe_deployment_abci.rounds import ValidateSafeRound
from packages.valory.skills.transaction_settlement_abci.payloads import ValidatePayload

from tests.test_skills.test_oracle_deployment_abci.test_rounds import (
    BaseDeployTestClass,
    BaseValidateRoundTest,
)
from tests.test_skills.test_transaction_settlement_abci.test_rounds import (
    BaseSelectKeeperRoundTest,
)


MAX_PARTICIPANTS: int = 4
RANDOMNESS: str = "d1c29dce46f979f9748210d24bce4eae8be91272f5ca1a6aea2832d3dd676f51"


def get_participants() -> FrozenSet[str]:
    """Participants"""
    return frozenset([f"agent_{i}" for i in range(MAX_PARTICIPANTS)])


def get_participant_to_randomness(
    participants: FrozenSet[str], round_id: int
) -> Dict[str, RandomnessPayload]:
    """participant_to_randomness"""
    return {
        participant: RandomnessPayload(
            sender=participant,
            round_id=round_id,
            randomness=RANDOMNESS,
        )
        for participant in participants
    }


def get_most_voted_randomness() -> str:
    """most_voted_randomness"""
    return RANDOMNESS


def get_participant_to_selection(
    participants: FrozenSet[str],
) -> Dict[str, SelectKeeperPayload]:
    """participant_to_selection"""
    return {
        participant: SelectKeeperPayload(sender=participant, keeper="keeper")
        for participant in participants
    }


def get_most_voted_keeper_address() -> str:
    """most_voted_keeper_address"""
    return "keeper"


def get_safe_contract_address() -> str:
    """safe_contract_address"""
    return "0x6f6ab56aca12"


def get_participant_to_votes(
    participants: FrozenSet[str], vote: Optional[bool] = True
) -> Dict[str, ValidatePayload]:
    """participant_to_votes"""
    return {
        participant: ValidatePayload(sender=participant, vote=vote)
        for participant in participants
    }


class TestDeploySafeRound(BaseDeployTestClass):
    """Test DeploySafeRound."""

    round_class = DeploySafeRound
    payload_class = DeploySafePayload
    update_keyword = "safe_contract_address"
    _event_class = SafeDeploymentEvent
    _synchronized_data_class = SafeDeploymentSynchronizedSata


class TestValidateSafeRound(BaseValidateRoundTest):
    """Test ValidateSafeRound."""

    test_class = ValidateSafeRound
    test_payload = ValidatePayload
    _event_class = SafeDeploymentEvent
    _synchronized_data_class = SafeDeploymentSynchronizedSata


class TestSelectKeeperSafeRound(BaseSelectKeeperRoundTest):
    """Test SelectKeeperTransactionSubmissionRoundB."""

    test_class = SelectKeeperSafeRound
    test_payload = SelectKeeperPayload
    _event_class = SafeDeploymentEvent


def test_synchronized_datas() -> None:
    """Test SynchronizedData."""

    participants = get_participants()
    participant_to_randomness = get_participant_to_randomness(participants, 1)
    most_voted_randomness = get_most_voted_randomness()
    participant_to_selection = get_participant_to_selection(participants)
    most_voted_keeper_address = get_most_voted_keeper_address()
    safe_contract_address = get_safe_contract_address()
    participant_to_votes = get_participant_to_votes(participants)
    actual_keeper_randomness = int(most_voted_randomness, base=16) / MAX_INT_256

    synchronized_data_ = SafeDeploymentSynchronizedSata(
        AbciAppDB(
<<<<<<< HEAD
            initial_data=dict(
                participants=participants,
                participant_to_randomness=participant_to_randomness,
                most_voted_randomness=most_voted_randomness,
                participant_to_selection=participant_to_selection,
                participant_to_votes=participant_to_votes,
                most_voted_keeper_address=most_voted_keeper_address,
                safe_contract_address=safe_contract_address,
=======
            initial_data=AbciAppDB.data_to_lists(
                dict(
                    participants=participants,
                    participant_to_randomness=participant_to_randomness,
                    most_voted_randomness=most_voted_randomness,
                    participant_to_selection=participant_to_selection,
                    participant_to_votes=participant_to_votes,
                    most_voted_keeper_address=most_voted_keeper_address,
                    safe_contract_address=safe_contract_address,
                )
>>>>>>> 2052c1a5
            ),
        )
    )
    assert (
        abs(synchronized_data_.keeper_randomness - actual_keeper_randomness) < 1e-10
    )  # avoid equality comparisons between floats
    assert synchronized_data_.most_voted_randomness == most_voted_randomness
    assert synchronized_data_.most_voted_keeper_address == most_voted_keeper_address
    assert synchronized_data_.safe_contract_address == safe_contract_address<|MERGE_RESOLUTION|>--- conflicted
+++ resolved
@@ -147,16 +147,6 @@
 
     synchronized_data_ = SafeDeploymentSynchronizedSata(
         AbciAppDB(
-<<<<<<< HEAD
-            initial_data=dict(
-                participants=participants,
-                participant_to_randomness=participant_to_randomness,
-                most_voted_randomness=most_voted_randomness,
-                participant_to_selection=participant_to_selection,
-                participant_to_votes=participant_to_votes,
-                most_voted_keeper_address=most_voted_keeper_address,
-                safe_contract_address=safe_contract_address,
-=======
             initial_data=AbciAppDB.data_to_lists(
                 dict(
                     participants=participants,
@@ -167,7 +157,6 @@
                     most_voted_keeper_address=most_voted_keeper_address,
                     safe_contract_address=safe_contract_address,
                 )
->>>>>>> 2052c1a5
             ),
         )
     )
