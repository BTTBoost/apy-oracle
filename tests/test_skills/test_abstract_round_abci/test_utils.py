# -*- coding: utf-8 -*-
# ------------------------------------------------------------------------------
#
#   Copyright 2021-2022 Valory AG
#
#   Licensed under the Apache License, Version 2.0 (the "License");
#   you may not use this file except in compliance with the License.
#   You may obtain a copy of the License at
#
#       http://www.apache.org/licenses/LICENSE-2.0
#
#   Unless required by applicable law or agreed to in writing, software
#   distributed under the License is distributed on an "AS IS" BASIS,
#   WITHOUT WARRANTIES OR CONDITIONS OF ANY KIND, either express or implied.
#   See the License for the specific language governing permissions and
#   limitations under the License.
#
# ------------------------------------------------------------------------------

"""Test the utils.py module of the skill."""
import os
from unittest import mock

<<<<<<< HEAD
=======
import pytest
from aea.skills.base import AgentContext, SkillContext

from packages.valory.protocols.abci import AbciMessage
>>>>>>> cd686282
from packages.valory.skills.abstract_round_abci.utils import (
    BenchmarkBehaviour,
    BenchmarkBlock,
    BenchmarkBlockTypes,
    BenchmarkTool,
    VerifyDrand,
)


DRAND_PUBLIC_KEY: str = "868f005eb8e6e4ca0a47c8a77ceaa5309a47978a7c71bc5cce96366b5d7a569937c529eeda66c7293784a9402801af31"

DRAND_VALUE = {
    "round": 1416669,
    "randomness": "f6be4bf1fa229f22340c1a5b258f809ac4af558200775a67dacb05f0cb258a11",
    "signature": (
        "b44d00516f46da3a503f9559a634869b6dc2e5d839e46ec61a090e3032172954929a5"
        "d9bd7197d7739fe55db770543c71182562bd0ad20922eb4fe6b8a1062ed21df3b68de"
        "44694eb4f20b35262fa9d63aa80ad3f6172dd4d33a663f21179604"
    ),
    "previous_signature": (
        "903c60a4b937a804001032499a855025573040cb86017c38e2b1c3725286756ce8f33"
        "61188789c17336beaf3f9dbf84b0ad3c86add187987a9a0685bc5a303e37b008fba8c"
        "44f02a416480dd117a3ff8b8075b1b7362c58af195573623187463"
    ),
}


<<<<<<< HEAD
=======
class TestLocate:
    """Test the helper function "locate"."""

    def test_locate(self) -> None:
        """Test the locate function to locate modules."""
        with cd(ROOT_DIR):
            package = locate("packages.valory.protocols.abci.message")
            non_existing_package = locate("packages.valory.protocols.non_existing")
        assert package is not None
        assert non_existing_package is None

    def test_locate_class(self) -> None:
        """Test the locate function to locate classes."""
        with cd(ROOT_DIR):
            expected_class = AbciMessage
            actual_class = locate("packages.valory.protocols.abci.message.AbciMessage")
        # although they are the same class, they are different instances in memory
        # and the build-in default "__eq__" method does not compare the attributes.
        # so compare the names
        assert actual_class is not None
        assert expected_class.__name__ == actual_class.__name__

    def test_locate_with_builtins(self) -> None:
        """Test that locate function returns the built-in."""
        result = locate("int.bit_length")
        assert int.bit_length == result

    def test_locate_when_path_does_not_exist(self) -> None:
        """Test that locate function returns None when the dotted path does not exist."""
        result = locate("not.existing.path")
        assert result is None

        result = locate("ThisClassDoesNotExist")
        assert result is None


def setup_mock_context() -> SkillContext:
    """Setup mock skill context"""

    agent_context = AgentContext(*(mock.Mock() for _ in range(13)))
    agent_context._data_dir = os.getcwd()  # pylint: disable=W0212

    skill_context = SkillContext()
    skill_context.set_agent_context(agent_context)

    return skill_context


>>>>>>> cd686282
def setup_benchmark_tool() -> BenchmarkTool:
    """Setup benchmark tool"""

    tool = BenchmarkTool()
    tool._context = setup_mock_context()

    for state_id in "ab":
        benchmark = BenchmarkBehaviour(mock.Mock())
        block_type = BenchmarkBlockTypes.LOCAL
        block = BenchmarkBlock(block_type)
        block.start, block.total_time = 0.0, 1.0
        benchmark.local_data[block_type] = block
        tool.benchmark_data[state_id] = benchmark

    return tool


def test_data() -> None:
    """Test data format benchmark tool"""

    expected = [
        {"behaviour": "a", "data": {"local": 1.0, "total": 1.0}},
        {"behaviour": "b", "data": {"local": 1.0, "total": 1.0}},
    ]

    tool = setup_benchmark_tool()
    assert tool.data == expected


class TestBenchmark:
    """Test the benchmark class."""

    def test_end_2_end(self) -> None:
        """Test end 2 end of the tool."""
        benchmark = BenchmarkTool()

        with pytest.raises(AttributeError):
            benchmark.context

        benchmark._context = setup_mock_context()
        agent_dir = os.path.join(
            benchmark.context._get_agent_context().data_dir  # pylint: disable=W0212
        )
        data_dir = os.path.join(agent_dir, "logs")
        filepath = os.path.join(data_dir, "benchmark.json")

        benchmark.save()

        assert os.path.isdir(data_dir)
        assert os.path.isfile(filepath)
        os.remove(filepath)
        os.rmdir(data_dir)


class TestVerifyDrand:
    """Test DrandVerify."""

    drand_check: VerifyDrand

    def setup(
        self,
    ) -> None:
        """Setup test."""
        self.drand_check = VerifyDrand()

    def test_verify(
        self,
    ) -> None:
        """Test verify method."""

        result, error = self.drand_check.verify(DRAND_VALUE, DRAND_PUBLIC_KEY)
        assert result
        assert error is None

    def test_verify_fails(
        self,
    ) -> None:
        """Test verify method."""

        drand_value = DRAND_VALUE.copy()
        del drand_value["randomness"]
        result, error = self.drand_check.verify(drand_value, DRAND_PUBLIC_KEY)
        assert not result
        assert error == "DRAND dict is missing value for 'randomness'"

        drand_value = DRAND_VALUE.copy()
        drand_value["randomness"] = "".join(
            list(drand_value["randomness"])[:-1] + ["0"]  # type: ignore
        )
        result, error = self.drand_check.verify(drand_value, DRAND_PUBLIC_KEY)
        assert not result
        assert error == "Failed randomness hash check."

        drand_value = DRAND_VALUE.copy()
        with mock.patch.object(
            self.drand_check, "_verify_signature", return_value=False
        ):
            result, error = self.drand_check.verify(drand_value, DRAND_PUBLIC_KEY)

        assert not result
        assert error == "Failed bls.Verify check."<|MERGE_RESOLUTION|>--- conflicted
+++ resolved
@@ -21,13 +21,9 @@
 import os
 from unittest import mock
 
-<<<<<<< HEAD
-=======
 import pytest
 from aea.skills.base import AgentContext, SkillContext
 
-from packages.valory.protocols.abci import AbciMessage
->>>>>>> cd686282
 from packages.valory.skills.abstract_round_abci.utils import (
     BenchmarkBehaviour,
     BenchmarkBlock,
@@ -55,44 +51,6 @@
 }
 
 
-<<<<<<< HEAD
-=======
-class TestLocate:
-    """Test the helper function "locate"."""
-
-    def test_locate(self) -> None:
-        """Test the locate function to locate modules."""
-        with cd(ROOT_DIR):
-            package = locate("packages.valory.protocols.abci.message")
-            non_existing_package = locate("packages.valory.protocols.non_existing")
-        assert package is not None
-        assert non_existing_package is None
-
-    def test_locate_class(self) -> None:
-        """Test the locate function to locate classes."""
-        with cd(ROOT_DIR):
-            expected_class = AbciMessage
-            actual_class = locate("packages.valory.protocols.abci.message.AbciMessage")
-        # although they are the same class, they are different instances in memory
-        # and the build-in default "__eq__" method does not compare the attributes.
-        # so compare the names
-        assert actual_class is not None
-        assert expected_class.__name__ == actual_class.__name__
-
-    def test_locate_with_builtins(self) -> None:
-        """Test that locate function returns the built-in."""
-        result = locate("int.bit_length")
-        assert int.bit_length == result
-
-    def test_locate_when_path_does_not_exist(self) -> None:
-        """Test that locate function returns None when the dotted path does not exist."""
-        result = locate("not.existing.path")
-        assert result is None
-
-        result = locate("ThisClassDoesNotExist")
-        assert result is None
-
-
 def setup_mock_context() -> SkillContext:
     """Setup mock skill context"""
 
@@ -105,7 +63,6 @@
     return skill_context
 
 
->>>>>>> cd686282
 def setup_benchmark_tool() -> BenchmarkTool:
     """Setup benchmark tool"""
 
