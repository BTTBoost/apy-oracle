# -*- coding: utf-8 -*-
# ------------------------------------------------------------------------------
#
#   Copyright 2021 Valory AG
#
#   Licensed under the Apache License, Version 2.0 (the "License");
#   you may not use this file except in compliance with the License.
#   You may obtain a copy of the License at
#
#       http://www.apache.org/licenses/LICENSE-2.0
#
#   Unless required by applicable law or agreed to in writing, software
#   distributed under the License is distributed on an "AS IS" BASIS,
#   WITHOUT WARRANTIES OR CONDITIONS OF ANY KIND, either express or implied.
#   See the License for the specific language governing permissions and
#   limitations under the License.
#
# ------------------------------------------------------------------------------
"""Tests for valory/liquidity_provision_behaviour skill's behaviours."""
import binascii
import json
from copy import copy
from pathlib import Path
from typing import Any, Dict, Type, cast
from unittest import mock

from aea.helpers.transaction.base import (
    RawTransaction,
    SignedMessage,
    SignedTransaction,
    State,
    TransactionDigest,
    TransactionReceipt,
)
from aea.test_tools.test_skill import BaseSkillTestCase
from aea_ledger_ethereum.ethereum import EthereumApi

from packages.open_aea.protocols.signing import SigningMessage
from packages.valory.connections.http_client.connection import (
    PUBLIC_ID as HTTP_CLIENT_PUBLIC_ID,
)
from packages.valory.connections.ledger.base import (
    CONNECTION_ID as LEDGER_CONNECTION_PUBLIC_ID,
)
from packages.valory.contracts.gnosis_safe.contract import (
    PUBLIC_ID as GNOSIS_SAFE_CONTRACT_ID,
)
from packages.valory.contracts.gnosis_safe.contract import SafeOperation
from packages.valory.contracts.multisend.contract import MultiSendContract
from packages.valory.contracts.uniswap_v2_erc20.contract import UniswapV2ERC20Contract
from packages.valory.contracts.uniswap_v2_router_02.contract import (
    UniswapV2Router02Contract,
)
from packages.valory.protocols.contract_api.custom_types import Kwargs
from packages.valory.protocols.contract_api.message import ContractApiMessage
from packages.valory.protocols.http import HttpMessage
from packages.valory.protocols.ledger_api.message import LedgerApiMessage
from packages.valory.skills.abstract_round_abci.base import (
    AbstractRound,
    BasePeriodState,
    BaseTxPayload,
    OK_CODE,
    StateDB,
    _MetaPayload,
)
from packages.valory.skills.abstract_round_abci.behaviour_utils import BaseState
from packages.valory.skills.abstract_round_abci.behaviours import AbstractRoundBehaviour
from packages.valory.skills.liquidity_provision.behaviours import (
    CURRENT_BLOCK_TIMESTAMP,
    ETHER_VALUE,
    EnterPoolTransactionHashBehaviour,
    EnterPoolTransactionSendBehaviour,
    EnterPoolTransactionSignatureBehaviour,
    EnterPoolTransactionValidationBehaviour,
    ExitPoolTransactionHashBehaviour,
    GnosisSafeContract,
    LP_TOKEN_ADDRESS,
    LiquidityProvisionConsensusBehaviour,
    MAX_ALLOWANCE,
    SAFE_TX_GAS,
    StrategyEvaluationBehaviour,
    SwapBackTransactionHashBehaviour,
)
from packages.valory.skills.liquidity_provision.handlers import (
    ContractApiHandler,
    HttpHandler,
    LedgerApiHandler,
    SigningHandler,
)
from packages.valory.skills.liquidity_provision.payloads import StrategyType
from packages.valory.skills.liquidity_provision.rounds import Event, PeriodState

from tests.conftest import ROOT_DIR
from tests.test_skills.test_liquidity_provision.test_rounds import get_participants
from tests.test_skills.test_transaction_settlement_abci.test_rounds import (
    get_participant_to_signature,
)


def get_default_strategy(is_native: bool = True) -> Dict:
    """Returns default strategy."""
    return {
        "action": StrategyType.GO.value,
        "safe_nonce": 0,
        "chain": "Fantom",
        "safe_tx_gas": SAFE_TX_GAS,
        "deadline": CURRENT_BLOCK_TIMESTAMP + 300,  # 5 min into future
        "base": {
            "ticker": "WETH",
            "address": "0xUSDT_ADDRESS",
            "amount_in_max_a": int(1e4),
            "amount_min_after_swap_back_a": int(1e2),
            "amount_in_max_b": int(1e4),
            "amount_min_after_swap_back_b": int(1e2),
        },
        "pair": {
            "LP_token_address": LP_TOKEN_ADDRESS,
            "token_a": {
                "ticker": "FTM",
                "address": "0xFTM_ADDRESS",
                "amount_after_swap": int(1e3),
                "amount_min_after_add_liq": int(0.5e3),
                "amount_min_after_rem_liq": int(0.25e3),
                # If any, only token_a can be the native one (ETH, FTM...)
                "is_native": is_native,
            },
            "token_b": {
                "ticker": "BOO",
                "address": "0xBOO_ADDRESS",
                "amount_after_swap": int(1e3),
                "amount_min_after_add_liq": int(0.5e3),
                "amount_min_after_rem_liq": int(0.25e3),
            },
        },
        "liquidity_to_remove": 1,
    }


class LiquidityProvisionBehaviourBaseCase(BaseSkillTestCase):
    """Base case for testing LiquidityProvision FSMBehaviour."""

    path_to_skill = Path(
        ROOT_DIR, "packages", "valory", "skills", "liquidity_provision"
    )

    liquidity_provision_behaviour: LiquidityProvisionConsensusBehaviour
    ledger_handler: LedgerApiHandler
    http_handler: HttpHandler
    contract_handler: ContractApiHandler
    signing_handler: SigningHandler
    old_tx_type_to_payload_cls: Dict[str, Type[BaseTxPayload]]
    period_state: PeriodState

    @classmethod
    def setup(cls, **kwargs: Any) -> None:
        """Setup the test class."""
        # we need to store the current value of the meta-class attribute
        # _MetaPayload.transaction_type_to_payload_cls, and restore it
        # in the teardown function. We do a shallow copy so we avoid
        # to modify the old mapping during the execution of the tests.
        cls.old_tx_type_to_payload_cls = copy(
            _MetaPayload.transaction_type_to_payload_cls
        )
        _MetaPayload.transaction_type_to_payload_cls = {}
        super().setup()
        assert cls._skill.skill_context._agent_context is not None
        cls._skill.skill_context._agent_context.identity._default_address_key = (
            "ethereum"
        )
        cls._skill.skill_context._agent_context._default_ledger_id = "ethereum"
        cls.liquidity_provision_behaviour = cast(
            LiquidityProvisionConsensusBehaviour,
            cls._skill.skill_context.behaviours.main,
        )
        cls.http_handler = cast(HttpHandler, cls._skill.skill_context.handlers.http)
        cls.signing_handler = cast(
            SigningHandler, cls._skill.skill_context.handlers.signing
        )
        cls.contract_handler = cast(
            ContractApiHandler, cls._skill.skill_context.handlers.contract_api
        )
        cls.ledger_handler = cast(
            LedgerApiHandler, cls._skill.skill_context.handlers.ledger_api
        )

        cls.liquidity_provision_behaviour.setup()
        cls._skill.skill_context.state.setup()
        assert (
            cast(BaseState, cls.liquidity_provision_behaviour.current_state).state_id
            == cls.liquidity_provision_behaviour.initial_state_cls.state_id
        )
        cls.period_state = PeriodState(StateDB(initial_period=0, initial_data={}))

    def fast_forward_to_state(
        self,
        behaviour: AbstractRoundBehaviour,
        state_id: str,
        period_state: BasePeriodState,
    ) -> None:
        """Fast forward the FSM to a state."""
        next_state = {s.state_id: s for s in behaviour.behaviour_states}[state_id]
        assert next_state is not None, f"State {state_id} not found"
        next_state = cast(Type[BaseState], next_state)
        behaviour.current_state = next_state(
            name=next_state.state_id, skill_context=behaviour.context
        )
        self.skill.skill_context.state.period.abci_app._round_results.append(
            period_state
        )
        if next_state.matching_round is not None:
            self.skill.skill_context.state.period.abci_app._current_round = (
                next_state.matching_round(
                    period_state, self.skill.skill_context.params.consensus_params
                )
            )

    def mock_ledger_api_request(
        self, request_kwargs: Dict, response_kwargs: Dict
    ) -> None:
        """
        Mock http request.

        :param request_kwargs: keyword arguments for request check.
        :param response_kwargs: keyword arguments for mock response.
        """

        self.assert_quantity_in_outbox(1)
        actual_ledger_api_message = self.get_message_from_outbox()
        assert actual_ledger_api_message is not None, "No message in outbox."
        has_attributes, error_str = self.message_has_attributes(
            actual_message=actual_ledger_api_message,
            message_type=LedgerApiMessage,
            to=str(LEDGER_CONNECTION_PUBLIC_ID),
            sender=str(self.skill.skill_context.skill_id),
            **request_kwargs,
        )

        assert has_attributes, error_str
        incoming_message = self.build_incoming_message(
            message_type=LedgerApiMessage,
            dialogue_reference=(
                actual_ledger_api_message.dialogue_reference[0],
                "stub",
            ),
            target=actual_ledger_api_message.message_id,
            message_id=-1,
            to=str(self.skill.skill_context.skill_id),
            sender=str(LEDGER_CONNECTION_PUBLIC_ID),
            ledger_id=str(LEDGER_CONNECTION_PUBLIC_ID),
            **response_kwargs,
        )
        self.ledger_handler.handle(incoming_message)
        self.liquidity_provision_behaviour.act_wrapper()

    def mock_contract_api_request(
        self, contract_id: str, request_kwargs: Dict, response_kwargs: Dict
    ) -> None:
        """
        Mock http request.

        :param contract_id: contract id.
        :param request_kwargs: keyword arguments for request check.
        :param response_kwargs: keyword arguments for mock response.
        """

        self.assert_quantity_in_outbox(1)
        actual_contract_ledger_message = self.get_message_from_outbox()
        assert actual_contract_ledger_message is not None, "No message in outbox."
        has_attributes, error_str = self.message_has_attributes(
            actual_message=actual_contract_ledger_message,
            message_type=ContractApiMessage,
            to=str(LEDGER_CONNECTION_PUBLIC_ID),
            sender=str(self.skill.skill_context.skill_id),
            ledger_id="ethereum",
            contract_id=contract_id,
            message_id=1,
            **request_kwargs,
        )
        assert has_attributes, error_str
        self.liquidity_provision_behaviour.act_wrapper()

        incoming_message = self.build_incoming_message(
            message_type=ContractApiMessage,
            dialogue_reference=(
                actual_contract_ledger_message.dialogue_reference[0],
                "stub",
            ),
            target=actual_contract_ledger_message.message_id,
            message_id=-1,
            to=str(self.skill.skill_context.skill_id),
            sender=str(LEDGER_CONNECTION_PUBLIC_ID),
            ledger_id="ethereum",
            contract_id=str(GNOSIS_SAFE_CONTRACT_ID),
            **response_kwargs,
        )
        self.contract_handler.handle(incoming_message)
        self.liquidity_provision_behaviour.act_wrapper()

    def mock_http_request(self, request_kwargs: Dict, response_kwargs: Dict) -> None:
        """
        Mock http request.

        :param request_kwargs: keyword arguments for request check.
        :param response_kwargs: keyword arguments for mock response.
        """

        self.assert_quantity_in_outbox(1)
        actual_http_message = self.get_message_from_outbox()
        assert actual_http_message is not None, "No message in outbox."
        has_attributes, error_str = self.message_has_attributes(
            actual_message=actual_http_message,
            message_type=HttpMessage,
            performative=HttpMessage.Performative.REQUEST,
            to=str(HTTP_CLIENT_PUBLIC_ID),
            sender=str(self.skill.skill_context.skill_id),
            **request_kwargs,
        )
        assert has_attributes, error_str
        self.liquidity_provision_behaviour.act_wrapper()
        self.assert_quantity_in_outbox(0)
        incoming_message = self.build_incoming_message(
            message_type=HttpMessage,
            dialogue_reference=(actual_http_message.dialogue_reference[0], "stub"),
            performative=HttpMessage.Performative.RESPONSE,
            target=actual_http_message.message_id,
            message_id=-1,
            to=str(self.skill.skill_context.skill_id),
            sender=str(HTTP_CLIENT_PUBLIC_ID),
            **response_kwargs,
        )
        self.http_handler.handle(incoming_message)
        self.liquidity_provision_behaviour.act_wrapper()

    def mock_signing_request(self, request_kwargs: Dict, response_kwargs: Dict) -> None:
        """Mock signing request."""
        self.assert_quantity_in_decision_making_queue(1)
        actual_signing_message = self.get_message_from_decision_maker_inbox()
        assert actual_signing_message is not None, "No message in outbox."
        has_attributes, error_str = self.message_has_attributes(
            actual_message=actual_signing_message,
            message_type=SigningMessage,
            to=self.skill.skill_context.decision_maker_address,
            sender=str(self.skill.skill_context.skill_id),
            **request_kwargs,
        )
        assert has_attributes, error_str
        incoming_message = self.build_incoming_message(
            message_type=SigningMessage,
            dialogue_reference=(actual_signing_message.dialogue_reference[0], "stub"),
            target=actual_signing_message.message_id,
            message_id=-1,
            to=str(self.skill.skill_context.skill_id),
            sender=self.skill.skill_context.decision_maker_address,
            **response_kwargs,
        )
        self.signing_handler.handle(incoming_message)
        self.liquidity_provision_behaviour.act_wrapper()

    def mock_a2a_transaction(
        self,
    ) -> None:
        """Performs mock a2a transaction."""

        self.mock_signing_request(
            request_kwargs=dict(
                performative=SigningMessage.Performative.SIGN_MESSAGE,
            ),
            response_kwargs=dict(
                performative=SigningMessage.Performative.SIGNED_MESSAGE,
                signed_message=SignedMessage(
                    ledger_id="ethereum", body="stub_signature"
                ),
            ),
        )

        self.mock_http_request(
            request_kwargs=dict(
                method="GET",
                headers="",
                version="",
                body=b"",
            ),
            response_kwargs=dict(
                version="",
                status_code=200,
                status_text="",
                headers="",
                body=json.dumps({"result": {"hash": ""}}).encode("utf-8"),
            ),
        )
        self.mock_http_request(
            request_kwargs=dict(
                method="GET",
                headers="",
                version="",
                body=b"",
            ),
            response_kwargs=dict(
                version="",
                status_code=200,
                status_text="",
                headers="",
                body=json.dumps({"result": {"tx_result": {"code": OK_CODE}}}).encode(
                    "utf-8"
                ),
            ),
        )

    def end_round(
        self,
    ) -> None:
        """Ends round early to cover `wait_for_end` generator."""
        current_state = cast(
            BaseState, self.liquidity_provision_behaviour.current_state
        )
        if current_state is None:
            return
        current_state = cast(BaseState, current_state)
        if current_state.matching_round is None:
            return
        abci_app = current_state.context.state.period.abci_app
        old_round = abci_app._current_round
        abci_app._last_round = old_round
        abci_app._current_round = abci_app.transition_function[
            current_state.matching_round
        ][Event.DONE](abci_app.state, abci_app.consensus_params)
        abci_app._previous_rounds.append(old_round)
        self.liquidity_provision_behaviour._process_current_round()

    def _test_done_flag_set(self) -> None:
        """Test that, when round ends, the 'done' flag is set."""
        current_state = cast(
            BaseState, self.liquidity_provision_behaviour.current_state
        )
        assert not current_state.is_done()
        with mock.patch.object(
            self.liquidity_provision_behaviour.context.state, "period"
        ) as mock_period:
            mock_period.last_round_id = cast(
                AbstractRound, current_state.matching_round
            ).round_id
            current_state.act_wrapper()
            assert current_state.is_done()

    @classmethod
    def teardown(cls) -> None:
        """Teardown the test class."""
        _MetaPayload.transaction_type_to_payload_cls = cls.old_tx_type_to_payload_cls  # type: ignore


class TestStrategyEvaluationBehaviour(LiquidityProvisionBehaviourBaseCase):
    """Test StrategyEvaluationBehaviour."""

    def test_transaction_hash(
        self,
    ) -> None:
        """Test tx hash behaviour."""

        strategy = get_default_strategy()
        period_state = PeriodState(
            StateDB(
                initial_period=0,
                initial_data=dict(
                    most_voted_tx_hash="0x",
                    safe_contract_address="safe_contract_address",
                    most_voted_keeper_address="most_voted_keeper_address",
                    most_voted_strategy=strategy,
                    multisend_contract_address="multisend_contract_address",
                    router_contract_address="router_contract_address",
                ),
            )
        )
        self.fast_forward_to_state(
            behaviour=self.liquidity_provision_behaviour,
            state_id=StrategyEvaluationBehaviour.state_id,
            period_state=period_state,
        )
        assert (
            cast(
                BaseState,
                cast(BaseState, self.liquidity_provision_behaviour.current_state),
            ).state_id
            == StrategyEvaluationBehaviour.state_id
        )
        self.liquidity_provision_behaviour.act_wrapper()

        self.mock_a2a_transaction()
        self._test_done_flag_set()
        self.end_round()


class TestEnterPoolTransactionHashBehaviour(LiquidityProvisionBehaviourBaseCase):
    """Test EnterPoolTransactionHashBehaviour."""

    def test_transaction_hash(
        self,
    ) -> None:
        """Test tx hash behaviour."""

        strategy = get_default_strategy()
        period_state = PeriodState(
            StateDB(
                initial_period=0,
                initial_data=dict(
                    most_voted_tx_hash="0x",
                    safe_contract_address="safe_contract_address",
                    most_voted_keeper_address="most_voted_keeper_address",
                    most_voted_strategy=strategy,
                    multisend_contract_address="multisend_contract_address",
                    router_contract_address="router_contract_address",
                ),
            )
        )
        self.fast_forward_to_state(
            behaviour=self.liquidity_provision_behaviour,
            state_id=EnterPoolTransactionHashBehaviour.state_id,
            period_state=period_state,
        )
        assert (
            cast(
                BaseState,
                cast(BaseState, self.liquidity_provision_behaviour.current_state),
            ).state_id
            == EnterPoolTransactionHashBehaviour.state_id
        )
        self.liquidity_provision_behaviour.act_wrapper()

        # Add allowance for base token (always non-native)
        self.mock_contract_api_request(
            contract_id=str(UniswapV2ERC20Contract.contract_id),
            request_kwargs=dict(
                performative=ContractApiMessage.Performative.GET_RAW_TRANSACTION,  # type: ignore
                contract_address=strategy["base"]["address"],
                kwargs=Kwargs(
                    dict(
                        method_name="approve",
                        # sender=period_state.safe_contract_address,  # noqa: E800
                        # gas=TEMP_GAS,  # noqa: E800
                        # gas_price=TEMP_GAS_PRICE,  # noqa: E800
                        spender=period_state.router_contract_address,
                        value=MAX_ALLOWANCE,
                    )
                ),
            ),
            response_kwargs=dict(
                performative=ContractApiMessage.Performative.RAW_TRANSACTION,
                callable="get_method_data",
                raw_transaction=RawTransaction(
                    ledger_id="ethereum",
                    body={"data": b"dummy_tx"},  # type: ignore
                ),
            ),
        )

        # Swap first token
        method_name = (
            "swap_tokens_for_exact_ETH"
            if strategy["pair"]["token_a"]["is_native"]
            else "swap_tokens_for_exact_tokens"
        )

        self.mock_contract_api_request(
            contract_id=str(UniswapV2Router02Contract.contract_id),
            request_kwargs=dict(
                performative=ContractApiMessage.Performative.GET_RAW_TRANSACTION,  # type: ignore
                contract_address=period_state.router_contract_address,
                kwargs=Kwargs(
                    dict(
                        method_name=method_name,
                        # sender=period_state.safe_contract_address,  # noqa: E800
                        # gas=TEMP_GAS,  # noqa: E800
                        # gas_price=TEMP_GAS_PRICE,  # noqa: E800
                        amount_out=int(
                            strategy["pair"]["token_a"]["amount_after_swap"]
                        ),
                        amount_in_max=int(strategy["base"]["amount_in_max_a"]),
                        path=[
                            strategy["base"]["address"],
                            strategy["pair"]["token_a"]["address"],
                        ],
                        to=period_state.safe_contract_address,
                        deadline=CURRENT_BLOCK_TIMESTAMP + 300,
                    )
                ),
            ),
            response_kwargs=dict(
                performative=ContractApiMessage.Performative.RAW_TRANSACTION,
                callable="get_swap_tokens_for_exact_ETH_data",
                raw_transaction=RawTransaction(
                    ledger_id="ethereum",
                    body={"data": b"dummy_tx"},  # type: ignore  # type: ignore
                ),
            ),
        )

        # Swap second token (always non-native)
        self.mock_contract_api_request(
            contract_id=str(UniswapV2Router02Contract.contract_id),
            request_kwargs=dict(
                performative=ContractApiMessage.Performative.GET_RAW_TRANSACTION,  # type: ignore
                contract_address=period_state.router_contract_address,
                kwargs=Kwargs(
                    dict(
                        method_name="swap_tokens_for_exact_tokens",
                        # sender=period_state.safe_contract_address,  # noqa: E800
                        # gas=TEMP_GAS,  # noqa: E800
                        # gas_price=TEMP_GAS_PRICE,  # noqa: E800
                        amount_out=int(
                            strategy["pair"]["token_b"]["amount_after_swap"]
                        ),
                        amount_in_max=int(strategy["base"]["amount_in_max_b"]),
                        path=[
                            strategy["base"]["address"],
                            strategy["pair"]["token_b"]["address"],
                        ],
                        to=period_state.safe_contract_address,
                        deadline=CURRENT_BLOCK_TIMESTAMP + 300,  # 5 min into the future
                    )
                ),
            ),
            response_kwargs=dict(
                performative=ContractApiMessage.Performative.RAW_TRANSACTION,
                callable="get_swap_exact_tokens_for_tokens_data",
                raw_transaction=RawTransaction(
                    ledger_id="ethereum",
                    body={"data": b"dummy_tx"},  # type: ignore
                ),
            ),
        )

        # Add allowance for token B (always non-native)
        # strategy is native
        self.mock_contract_api_request(
            contract_id=str(UniswapV2ERC20Contract.contract_id),
            request_kwargs=dict(
                performative=ContractApiMessage.Performative.GET_RAW_TRANSACTION,  # type: ignore
                contract_address=strategy["pair"]["token_b"]["address"],
                kwargs=Kwargs(
                    dict(
                        method_name="approve",
                        # sender=period_state.safe_contract_address,  # noqa: E800
                        # gas=TEMP_GAS,  # noqa: E800
                        # gas_price=TEMP_GAS_PRICE,  # noqa: E800
                        spender=period_state.router_contract_address,
                        value=MAX_ALLOWANCE,
                    )
                ),
            ),
            response_kwargs=dict(
                performative=ContractApiMessage.Performative.RAW_TRANSACTION,
                callable="get_method_data",
                raw_transaction=RawTransaction(
                    ledger_id="ethereum",
                    body={"data": b"dummy_tx"},  # type: ignore
                ),
            ),
        )

        # Add liquidity
        # strategy is native
        self.mock_contract_api_request(
            contract_id=str(UniswapV2Router02Contract.contract_id),
            request_kwargs=dict(
                performative=ContractApiMessage.Performative.GET_RAW_TRANSACTION,  # type: ignore
                contract_address=period_state.router_contract_address,
                kwargs=Kwargs(
                    dict(
                        method_name="add_liquidity_ETH",
                        # sender=period_state.safe_contract_address,  # noqa: E800
                        # gas=TEMP_GAS,  # noqa: E800
                        # gas_price=TEMP_GAS_PRICE,  # noqa: E800
                        token=strategy["pair"]["token_b"]["address"],
                        amount_token_desired=int(
                            strategy["pair"]["token_b"]["amount_after_swap"]
                        ),
                        amount_token_min=int(
                            strategy["pair"]["token_b"]["amount_min_after_add_liq"]
                        ),
                        amount_ETH_min=int(
                            strategy["pair"]["token_a"]["amount_min_after_add_liq"]
                        ),
                        to=period_state.safe_contract_address,
                        deadline=CURRENT_BLOCK_TIMESTAMP + 300,
                    )
                ),
            ),
            response_kwargs=dict(
                performative=ContractApiMessage.Performative.RAW_TRANSACTION,
                callable="get_method_data",
                raw_transaction=RawTransaction(
                    ledger_id="ethereum",
                    body={"data": b"dummy_tx"},  # type: ignore
                ),
            ),
        )

        # Get the tx list data from multisend contract
        self.mock_contract_api_request(
            contract_id=str(MultiSendContract.contract_id),
            request_kwargs=dict(
                performative=ContractApiMessage.Performative.GET_RAW_TRANSACTION,  # type: ignore
                contract_address=period_state.safe_contract_address,
            ),
            response_kwargs=dict(
                performative=ContractApiMessage.Performative.RAW_TRANSACTION,
                callable="get_tx_data",
                raw_transaction=RawTransaction(
                    ledger_id="ethereum",
                    body={"data": b"dummy_tx".hex()},
                ),
            ),
        )

        # Get the tx hash from Gnosis Safe contract
        self.mock_contract_api_request(
            contract_id=str(GnosisSafeContract.contract_id),
            request_kwargs=dict(
                performative=ContractApiMessage.Performative.GET_RAW_TRANSACTION,  # type: ignore
                contract_address=period_state.safe_contract_address,
                kwargs=Kwargs(
                    dict(
                        to_address=period_state.multisend_contract_address,
                        value=ETHER_VALUE,
                        data=b"ummy_tx",  # type: ignore
                        operation=SafeOperation.DELEGATE_CALL.value,
                        safe_tx_gas=4000000,
                        safe_nonce=strategy["safe_nonce"],
                    )
                ),
            ),
            response_kwargs=dict(
                performative=ContractApiMessage.Performative.RAW_TRANSACTION,
                callable="get_raw_safe_transaction_hash",
                raw_transaction=RawTransaction(
                    ledger_id="ethereum",
                    body={"tx_hash": b"dummy_tx".hex()},  # type: ignore
                ),
            ),
        )

        self.mock_a2a_transaction()
        self._test_done_flag_set()
        self.end_round()

    def test_transaction_hash_when_strategy_is_not_native(
        self,
    ) -> None:
        """Test tx hash behaviour."""

        strategy = get_default_strategy(is_native=False)
        period_state = PeriodState(
            StateDB(
                initial_period=0,
                initial_data=dict(
                    most_voted_tx_hash="0x",
                    safe_contract_address="safe_contract_address",
                    most_voted_keeper_address="most_voted_keeper_address",
                    most_voted_strategy=strategy,
                    multisend_contract_address="multisend_contract_address",
                    router_contract_address="router_contract_address",
                ),
            )
        )
        self.fast_forward_to_state(
            behaviour=self.liquidity_provision_behaviour,
            state_id=EnterPoolTransactionHashBehaviour.state_id,
            period_state=period_state,
        )
        assert (
            cast(
                BaseState,
                cast(BaseState, self.liquidity_provision_behaviour.current_state),
            ).state_id
            == EnterPoolTransactionHashBehaviour.state_id
        )
        self.liquidity_provision_behaviour.act_wrapper()

        # Add allowance for base token (always non-native)
        method_name = (
            "swap_tokens_for_exact_ETH"
            if strategy["pair"]["token_a"]["is_native"]
            else "swap_tokens_for_exact_tokens"
        )

        self.mock_contract_api_request(
            contract_id=str(UniswapV2ERC20Contract.contract_id),
            request_kwargs=dict(
                performative=ContractApiMessage.Performative.GET_RAW_TRANSACTION,  # type: ignore
                contract_address=strategy["base"]["address"],
                kwargs=Kwargs(
                    dict(
                        method_name="approve",
                        # sender=period_state.safe_contract_address,  # noqa: E800
                        # gas=TEMP_GAS,  # noqa: E800
                        # gas_price=TEMP_GAS_PRICE,  # noqa: E800
                        spender=period_state.router_contract_address,
                        value=MAX_ALLOWANCE,
                    )
                ),
            ),
            response_kwargs=dict(
                performative=ContractApiMessage.Performative.RAW_TRANSACTION,
                callable="get_method_data",
                raw_transaction=RawTransaction(
                    ledger_id="ethereum",
                    body={"data": b"dummy_tx"},  # type: ignore
                ),
            ),
        )

        # Swap first token
        self.mock_contract_api_request(
            contract_id=str(UniswapV2Router02Contract.contract_id),
            request_kwargs=dict(
                performative=ContractApiMessage.Performative.GET_RAW_TRANSACTION,  # type: ignore
                contract_address=period_state.router_contract_address,
                kwargs=Kwargs(
                    dict(
                        method_name=method_name,
                        # sender=period_state.safe_contract_address,  # noqa: E800
                        # gas=TEMP_GAS,  # noqa: E800
                        # gas_price=TEMP_GAS_PRICE,  # noqa: E800
                        amount_out=int(
                            strategy["pair"]["token_a"]["amount_after_swap"]
                        ),
                        amount_in_max=int(strategy["base"]["amount_in_max_a"]),
                        path=[
                            strategy["base"]["address"],
                            strategy["pair"]["token_a"]["address"],
                        ],
                        to=period_state.safe_contract_address,
                        deadline=CURRENT_BLOCK_TIMESTAMP + 300,
                    )
                ),
            ),
            response_kwargs=dict(
                performative=ContractApiMessage.Performative.RAW_TRANSACTION,
                callable="get_swap_tokens_for_exact_tokens_data",
                raw_transaction=RawTransaction(
                    ledger_id="ethereum",
                    body={"data": b"dummy_tx"},  # type: ignore
                ),
            ),
        )

        # Swap second token (always non-native)
        self.mock_contract_api_request(
            contract_id=str(UniswapV2Router02Contract.contract_id),
            request_kwargs=dict(
                performative=ContractApiMessage.Performative.GET_RAW_TRANSACTION,  # type: ignore
                contract_address=period_state.router_contract_address,
                kwargs=Kwargs(
                    dict(
                        method_name="swap_tokens_for_exact_tokens",
                        # sender=period_state.safe_contract_address,  # noqa: E800
                        # gas=TEMP_GAS,  # noqa: E800
                        # gas_price=TEMP_GAS_PRICE,  # noqa: E800
                        amount_out=int(
                            strategy["pair"]["token_b"]["amount_after_swap"]
                        ),
                        amount_in_max=int(strategy["base"]["amount_in_max_b"]),
                        path=[
                            strategy["base"]["address"],
                            strategy["pair"]["token_b"]["address"],
                        ],
                        to=period_state.safe_contract_address,
                        deadline=CURRENT_BLOCK_TIMESTAMP + 300,  # 5 min into the future
                    )
                ),
            ),
            response_kwargs=dict(
                performative=ContractApiMessage.Performative.RAW_TRANSACTION,
                callable="get_swap_tokens_for_exact_tokens_data",
                raw_transaction=RawTransaction(
                    ledger_id="ethereum",
                    body={"data": b"dummy_tx"},  # type: ignore
                ),
            ),
        )

        # Add allowance for token A
        self.mock_contract_api_request(
            contract_id=str(UniswapV2ERC20Contract.contract_id),
            request_kwargs=dict(
                performative=ContractApiMessage.Performative.GET_RAW_TRANSACTION,  # type: ignore
                contract_address=strategy["pair"]["token_a"]["address"],
                kwargs=Kwargs(
                    dict(
                        method_name="approve",
                        # sender=period_state.safe_contract_address,  # noqa: E800
                        # gas=TEMP_GAS,  # noqa: E800
                        # gas_price=TEMP_GAS_PRICE,  # noqa: E800
                        spender=period_state.router_contract_address,
                        value=MAX_ALLOWANCE,
                    )
                ),
            ),
            response_kwargs=dict(
                performative=ContractApiMessage.Performative.RAW_TRANSACTION,
                callable="get_method_data",
                raw_transaction=RawTransaction(
                    ledger_id="ethereum",
                    body={"data": b"dummy_tx"},  # type: ignore
                ),
            ),
        )

        # Add allowance for token B (always non-native)
        self.mock_contract_api_request(
            contract_id=str(UniswapV2ERC20Contract.contract_id),
            request_kwargs=dict(
                performative=ContractApiMessage.Performative.GET_RAW_TRANSACTION,  # type: ignore
                contract_address=strategy["pair"]["token_b"]["address"],
                kwargs=Kwargs(
                    dict(
                        method_name="approve",
                        # sender=period_state.safe_contract_address,  # noqa: E800
                        # gas=TEMP_GAS,  # noqa: E800
                        # gas_price=TEMP_GAS_PRICE,  # noqa: E800
                        spender=period_state.router_contract_address,
                        value=MAX_ALLOWANCE,
                    )
                ),
            ),
            response_kwargs=dict(
                performative=ContractApiMessage.Performative.RAW_TRANSACTION,
                callable="get_method_data",
                raw_transaction=RawTransaction(
                    ledger_id="ethereum",
                    body={"data": b"dummy_tx"},  # type: ignore
                ),
            ),
        )

        # Add liquidity
        # strategy is native
        self.mock_contract_api_request(
            contract_id=str(UniswapV2Router02Contract.contract_id),
            request_kwargs=dict(
                performative=ContractApiMessage.Performative.GET_RAW_TRANSACTION,  # type: ignore
                contract_address=period_state.router_contract_address,
                kwargs=Kwargs(
                    dict(
                        method_name="add_liquidity",
                        # sender=period_state.safe_contract_address,  # noqa: E800
                        # gas=TEMP_GAS,  # noqa: E800
                        # gas_price=TEMP_GAS_PRICE,  # noqa: E800
                        token_a=strategy["pair"]["token_a"]["address"],
                        token_b=strategy["pair"]["token_b"]["address"],
                        amount_a_desired=int(
                            strategy["pair"]["token_a"]["amount_after_swap"]
                        ),
                        amount_b_desired=int(
                            strategy["pair"]["token_b"]["amount_after_swap"]
                        ),
                        amount_a_min=int(
                            strategy["pair"]["token_a"]["amount_min_after_add_liq"]
                        ),
                        amount_b_min=int(
                            strategy["pair"]["token_b"]["amount_min_after_add_liq"]
                        ),
                        to=period_state.safe_contract_address,
                        deadline=CURRENT_BLOCK_TIMESTAMP + 300,
                    )
                ),
            ),
            response_kwargs=dict(
                performative=ContractApiMessage.Performative.RAW_TRANSACTION,
                callable="get_method_data",
                raw_transaction=RawTransaction(
                    ledger_id="ethereum",
                    body={"data": b"dummy_tx"},  # type: ignore
                ),
            ),
        )

        # Get the tx list data from multisend contract
        self.mock_contract_api_request(
            contract_id=str(MultiSendContract.contract_id),
            request_kwargs=dict(
                performative=ContractApiMessage.Performative.GET_RAW_TRANSACTION,  # type: ignore
                contract_address=period_state.safe_contract_address,
            ),
            response_kwargs=dict(
                performative=ContractApiMessage.Performative.RAW_TRANSACTION,
                callable="get_tx_data",
                raw_transaction=RawTransaction(
                    ledger_id="ethereum",
                    body={"data": b"dummy_tx".hex()},  # type: ignore
                ),
            ),
        )

        # Get the tx hash from Gnosis Safe contract
        self.mock_contract_api_request(
            contract_id=str(GnosisSafeContract.contract_id),
            request_kwargs=dict(
                performative=ContractApiMessage.Performative.GET_RAW_TRANSACTION,  # type: ignore
                contract_address=period_state.safe_contract_address,
                kwargs=Kwargs(
                    dict(
                        to_address=period_state.multisend_contract_address,
                        value=ETHER_VALUE,
                        data=b"ummy_tx",  # type: ignore
                        operation=SafeOperation.DELEGATE_CALL.value,
                        safe_tx_gas=4000000,
                        safe_nonce=strategy["safe_nonce"],
                    )
                ),
            ),
            response_kwargs=dict(
                performative=ContractApiMessage.Performative.RAW_TRANSACTION,
                callable="get_raw_safe_transaction_hash",
                raw_transaction=RawTransaction(
                    ledger_id="ethereum",
                    body={"tx_hash": b"dummy_tx".hex()},  # type: ignore
                ),
            ),
        )

        self.mock_a2a_transaction()
        self._test_done_flag_set()
        self.end_round()


class TestEnterPoolTransactionSignatureBehaviour(LiquidityProvisionBehaviourBaseCase):
    """Test EnterPoolTransactionSignatureBehaviour."""

    def test_transaction_hash(
        self,
    ) -> None:
        """Test tx hash behaviour."""

        strategy = get_default_strategy()
        period_state = PeriodState(
            StateDB(
                initial_period=0,
                initial_data=dict(
                    most_voted_tx_hash=binascii.hexlify(b"dummy_tx").decode(),
                    safe_contract_address="safe_contract_address",
                    most_voted_keeper_address="most_voted_keeper_address",
                    most_voted_strategy=strategy,
                    multisend_contract_address="multisend_contract_address",
                    router_contract_address="router_contract_address",
                ),
            )
        )
        self.fast_forward_to_state(
            behaviour=self.liquidity_provision_behaviour,
            state_id=EnterPoolTransactionSignatureBehaviour.state_id,
            period_state=period_state,
        )
        assert (
            cast(
                BaseState,
                cast(BaseState, self.liquidity_provision_behaviour.current_state),
            ).state_id
            == EnterPoolTransactionSignatureBehaviour.state_id
        )
        self.liquidity_provision_behaviour.act_wrapper()

        self.mock_signing_request(
            request_kwargs=dict(
                performative=SigningMessage.Performative.SIGN_MESSAGE,
            ),
            response_kwargs=dict(
                performative=SigningMessage.Performative.SIGNED_MESSAGE,
                signed_message=SignedMessage(
                    ledger_id="ethereum", body="stub_signature"
                ),
            ),
        )
        self.mock_a2a_transaction()
        self._test_done_flag_set()
        self.end_round()


class TestEnterPoolTransactionSendBehaviour(LiquidityProvisionBehaviourBaseCase):
    """Test EnterPoolTransactionSendBehaviour."""

    def test_not_sender_act(
        self,
    ) -> None:
        """Test tx hash behaviour."""

        strategy = get_default_strategy()
        period_state = PeriodState(
            StateDB(
                initial_period=0,
                initial_data=dict(
                    most_voted_tx_hash=binascii.hexlify(b"dummy_tx").decode(),
                    safe_contract_address="safe_contract_address",
                    most_voted_keeper_address="most_voted_keeper_address",
                    most_voted_strategy=strategy,
                    multisend_contract_address="multisend_contract_address",
                    router_contract_address="router_contract_address",
                ),
            )
        )
        self.fast_forward_to_state(
            behaviour=self.liquidity_provision_behaviour,
            state_id=EnterPoolTransactionSendBehaviour.state_id,
            period_state=period_state,
        )
        assert (
            cast(
                BaseState,
                cast(BaseState, self.liquidity_provision_behaviour.current_state),
            ).state_id
            == EnterPoolTransactionSendBehaviour.state_id
        )
        self.liquidity_provision_behaviour.act_wrapper()
        self._test_done_flag_set()
        self.end_round()

    def test_sender_act(
        self,
    ) -> None:
        """Test tx hash behaviour."""

        strategy = get_default_strategy()
        participants = get_participants()
        period_state = PeriodState(
            StateDB(
                initial_period=0,
                initial_data=dict(
                    participants=participants,
                    most_voted_tx_hash=b"dummy_tx".hex(),
                    most_voted_tx_data=b"some_data".hex(),
                    safe_contract_address="safe_contract_address",
                    most_voted_keeper_address=self.skill.skill_context.agent_address,
                    most_voted_strategy=strategy,
                    multisend_contract_address="multisend_contract_address",
                    participant_to_signature=get_participant_to_signature(participants),
                    router_contract_address="router_contract_address",
                ),
            )
        )
        self.fast_forward_to_state(
            behaviour=self.liquidity_provision_behaviour,
            state_id=EnterPoolTransactionSendBehaviour.state_id,
            period_state=period_state,
        )
        assert (
            cast(
                BaseState,
                cast(BaseState, self.liquidity_provision_behaviour.current_state),
            ).state_id
            == EnterPoolTransactionSendBehaviour.state_id
        )
        self.liquidity_provision_behaviour.act_wrapper()

        self.mock_contract_api_request(
            contract_id=str(GnosisSafeContract.contract_id),
            request_kwargs=dict(
                performative=ContractApiMessage.Performative.GET_RAW_TRANSACTION,  # type: ignore
                contract_address=period_state.safe_contract_address,
                kwargs=Kwargs(
                    dict(
                        sender_address=self.skill.skill_context.agent_address,
                        owners=tuple(period_state.participants),  # type: ignore
                        to_address="multisend_contract_address",
                        value=0,
                        data=b"some_data",  # type: ignore
                        operation=SafeOperation.DELEGATE_CALL.value,
                        safe_tx_gas=4000000,
                        signatures_by_owner={
                            key: payload.signature
                            for key, payload in period_state.participant_to_signature.items()
                        },
<<<<<<< HEAD
                        safe_nonce=0,
                        max_fee_per_gas=10000000000,
                        max_priority_fee_per_gas=10000000000,
=======
>>>>>>> 80e0babc
                    )
                ),
            ),
            response_kwargs=dict(
                performative=ContractApiMessage.Performative.RAW_TRANSACTION,
                callable="get_raw_safe_transaction",
                raw_transaction=RawTransaction(
                    ledger_id="ethereum",
                    body={"data": b"dummy_tx"},  # type: ignore
                ),
            ),
        )

        self.mock_signing_request(
            request_kwargs=dict(
                performative=SigningMessage.Performative.SIGN_TRANSACTION,
            ),
            response_kwargs=dict(
                performative=SigningMessage.Performative.SIGNED_TRANSACTION,
                signed_transaction=SignedTransaction(
                    ledger_id="ethereum", body={"body": "stub_signature"}
                ),
            ),
        )

        self.mock_ledger_api_request(
            request_kwargs=dict(
                performative=LedgerApiMessage.Performative.SEND_SIGNED_TRANSACTION
            ),
            response_kwargs=dict(
                performative=LedgerApiMessage.Performative.TRANSACTION_DIGEST,
                transaction_digest=TransactionDigest(
                    ledger_id="ethereum", body="tx_hash"
                ),
            ),
        )

        self.mock_a2a_transaction()
        self._test_done_flag_set()
        self.end_round()


class TestEnterPoolTransactionValidationBehaviour(LiquidityProvisionBehaviourBaseCase):
    """Test EnterPoolTransactionValidationBehaviour."""

    def test_transaction_hash(
        self,
    ) -> None:
        """Test tx hash behaviour."""

        strategy = get_default_strategy()
        participants = get_participants()
        period_state = PeriodState(
            StateDB(
                initial_period=0,
                initial_data=dict(
                    participants=participants,
                    most_voted_tx_hash="0x",
                    most_voted_tx_data=b"data".hex(),
                    most_voted_strategy=strategy,
                    final_tx_hash=binascii.hexlify(b"dummy_tx").decode(),
                    multisend_contract_address="multisend_contract_address",
                    safe_contract_address="safe_contract_address",
                    most_voted_keeper_address="most_voted_keeper_address",
                    participant_to_signature=get_participant_to_signature(participants),
                    router_contract_address="router_contract_address",
                ),
            )
        )
        self.fast_forward_to_state(
            behaviour=self.liquidity_provision_behaviour,
            state_id=EnterPoolTransactionValidationBehaviour.state_id,
            period_state=period_state,
        )
        assert (
            cast(
                BaseState,
                cast(BaseState, self.liquidity_provision_behaviour.current_state),
            ).state_id
            == EnterPoolTransactionValidationBehaviour.state_id
        )

        self.liquidity_provision_behaviour.act_wrapper()
        with mock.patch.object(
            EthereumApi, "is_transaction_settled", return_value=True
        ):
            self.mock_ledger_api_request(
                request_kwargs=dict(
                    performative=LedgerApiMessage.Performative.GET_TRANSACTION_RECEIPT
                ),
                response_kwargs=dict(
                    performative=LedgerApiMessage.Performative.TRANSACTION_RECEIPT,
                    transaction_receipt=TransactionReceipt(
                        ledger_id="ethereum",
                        transaction={"body": "tx_receipt"},
                        receipt={"body": "tx_receipt"},
                    ),
                ),
            )

        self.mock_contract_api_request(
            contract_id=str(GnosisSafeContract.contract_id),
            request_kwargs=dict(
                performative=ContractApiMessage.Performative.GET_STATE,  # type: ignore
                contract_address=period_state.safe_contract_address,
                kwargs=Kwargs(
                    dict(
                        tx_hash=period_state.final_tx_hash,
                        owners=tuple(period_state.participants),  # type: ignore
                        to_address="multisend_contract_address",
                        value=0,
                        data=b"data",  # type: ignore
                        operation=SafeOperation.DELEGATE_CALL.value,
                        safe_tx_gas=4000000,
                        signatures_by_owner={
                            key: payload.signature
                            for key, payload in period_state.participant_to_signature.items()
                        },
                    )
                ),
            ),
            response_kwargs=dict(
                performative=ContractApiMessage.Performative.STATE,
                callable="verify_tx",
                state=State(
                    ledger_id="ethereum",
                    body={"verified": True},
                ),
            ),
        )

        self.mock_a2a_transaction()
        self._test_done_flag_set()
        self.end_round()


class TestExitPoolTransactionHashBehaviour(LiquidityProvisionBehaviourBaseCase):
    """Test ExitPoolTransactionHashBehaviour."""

    def test_transaction_hash(
        self,
    ) -> None:
        """Test tx hash behaviour."""

        strategy = get_default_strategy()
        period_state = PeriodState(
            StateDB(
                initial_period=0,
                initial_data=dict(
                    most_voted_tx_hash="0x",
                    safe_contract_address="safe_contract_address",
                    most_voted_keeper_address="most_voted_keeper_address",
                    most_voted_strategy=strategy,
                    multisend_contract_address="multisend_contract_address",
                    router_contract_address="router_contract_address",
                ),
            )
        )
        self.fast_forward_to_state(
            behaviour=self.liquidity_provision_behaviour,
            state_id=ExitPoolTransactionHashBehaviour.state_id,
            period_state=period_state,
        )
        assert (
            cast(
                BaseState,
                cast(BaseState, self.liquidity_provision_behaviour.current_state),
            ).state_id
            == ExitPoolTransactionHashBehaviour.state_id
        )
        self.liquidity_provision_behaviour.act_wrapper()

        # Add allowance for LP token to be spent by the router
        self.mock_contract_api_request(
            contract_id=str(UniswapV2ERC20Contract.contract_id),
            request_kwargs=dict(
                performative=ContractApiMessage.Performative.GET_RAW_TRANSACTION,  # type: ignore
                contract_address=strategy["pair"]["LP_token_address"],
                kwargs=Kwargs(
                    dict(
                        method_name="approve",
                        # sender=period_state.safe_contract_address,  # noqa: E800
                        # gas=TEMP_GAS,  # noqa: E800
                        # gas_price=TEMP_GAS_PRICE,  # noqa: E800
                        spender=period_state.router_contract_address,
                        value=MAX_ALLOWANCE,
                    )
                ),
            ),
            response_kwargs=dict(
                performative=ContractApiMessage.Performative.RAW_TRANSACTION,
                callable="get_method_data",
                raw_transaction=RawTransaction(
                    ledger_id="ethereum",
                    body={"data": b"dummy_tx"},  # type: ignore
                ),
            ),
        )

        # Remove liquidity
        self.mock_contract_api_request(
            contract_id=str(UniswapV2Router02Contract.contract_id),
            request_kwargs=dict(
                performative=ContractApiMessage.Performative.GET_RAW_TRANSACTION,  # type: ignore
                contract_address=period_state.router_contract_address,
                kwargs=Kwargs(
                    dict(
                        method_name="remove_liquidity_ETH",
                        # sender=period_state.safe_contract_address,  # noqa: E800
                        # gas=TEMP_GAS,  # noqa: E800
                        # gas_price=TEMP_GAS_PRICE,  # noqa: E800
                        token=strategy["pair"]["token_b"]["address"],
                        liquidity=strategy["liquidity_to_remove"],
                        amount_token_min=int(
                            strategy["pair"]["token_b"]["amount_min_after_rem_liq"]
                        ),
                        amount_ETH_min=int(
                            strategy["pair"]["token_a"]["amount_min_after_rem_liq"]
                        ),
                        to=period_state.safe_contract_address,
                        deadline=CURRENT_BLOCK_TIMESTAMP + 300,
                    )
                ),
            ),
            response_kwargs=dict(
                performative=ContractApiMessage.Performative.RAW_TRANSACTION,
                callable="get_method_data",
                raw_transaction=RawTransaction(
                    ledger_id="ethereum",
                    body={"data": b"dummy_tx"},  # type: ignore
                ),
            ),
        )

        # Get the tx list data from multisend contract
        self.mock_contract_api_request(
            contract_id=str(MultiSendContract.contract_id),
            request_kwargs=dict(
                performative=ContractApiMessage.Performative.GET_RAW_TRANSACTION,  # type: ignore
                contract_address=period_state.safe_contract_address,
            ),
            response_kwargs=dict(
                performative=ContractApiMessage.Performative.RAW_TRANSACTION,
                callable="get_tx_data",
                raw_transaction=RawTransaction(
                    ledger_id="ethereum",
                    body={"data": b"dummy_tx".hex()},  # type: ignore
                ),
            ),
        )

        # Get the tx hash from Gnosis Safe contract
        self.mock_contract_api_request(
            contract_id=str(GnosisSafeContract.contract_id),
            request_kwargs=dict(
                performative=ContractApiMessage.Performative.GET_RAW_TRANSACTION,  # type: ignore
                contract_address=period_state.safe_contract_address,
            ),
            response_kwargs=dict(
                performative=ContractApiMessage.Performative.RAW_TRANSACTION,
                callable="get_raw_safe_transaction_hash",
                raw_transaction=RawTransaction(
                    ledger_id="ethereum",
                    body={"tx_hash": b"dummy_tx".hex()},  # type: ignore
                ),
            ),
        )

        self.mock_a2a_transaction()
        self.end_round()

    def test_transaction_hash_when_strategy_is_not_native(
        self,
    ) -> None:
        """Test tx hash behaviour."""

        strategy = get_default_strategy(is_native=False)
        period_state = PeriodState(
            StateDB(
                initial_period=0,
                initial_data=dict(
                    most_voted_tx_hash="0x",
                    safe_contract_address="safe_contract_address",
                    most_voted_keeper_address="most_voted_keeper_address",
                    most_voted_strategy=strategy,
                    multisend_contract_address="multisend_contract_address",
                    router_contract_address="router_contract_address",
                ),
            )
        )
        self.fast_forward_to_state(
            behaviour=self.liquidity_provision_behaviour,
            state_id=ExitPoolTransactionHashBehaviour.state_id,
            period_state=period_state,
        )
        assert (
            cast(
                BaseState,
                cast(BaseState, self.liquidity_provision_behaviour.current_state),
            ).state_id
            == ExitPoolTransactionHashBehaviour.state_id
        )
        self.liquidity_provision_behaviour.act_wrapper()

        # Add allowance for LP token to be spent by the router
        self.mock_contract_api_request(
            contract_id=str(UniswapV2ERC20Contract.contract_id),
            request_kwargs=dict(
                performative=ContractApiMessage.Performative.GET_RAW_TRANSACTION,  # type: ignore
                contract_address=strategy["pair"]["LP_token_address"],
                kwargs=Kwargs(
                    dict(
                        method_name="approve",
                        # sender=period_state.safe_contract_address,  # noqa: E800
                        # gas=TEMP_GAS,  # noqa: E800
                        # gas_price=TEMP_GAS_PRICE,  # noqa: E800
                        spender=period_state.router_contract_address,
                        value=MAX_ALLOWANCE,
                    )
                ),
            ),
            response_kwargs=dict(
                performative=ContractApiMessage.Performative.RAW_TRANSACTION,
                callable="get_method_data",
                raw_transaction=RawTransaction(
                    ledger_id="ethereum",
                    body={"data": b"dummy_tx"},  # type: ignore
                ),
            ),
        )

        # Remove liquidity
        self.mock_contract_api_request(
            contract_id=str(UniswapV2Router02Contract.contract_id),
            request_kwargs=dict(
                performative=ContractApiMessage.Performative.GET_RAW_TRANSACTION,  # type: ignore
                contract_address=period_state.router_contract_address,
                kwargs=Kwargs(
                    dict(
                        method_name="remove_liquidity",
                        # sender=period_state.safe_contract_address,  # noqa: E800
                        # gas=TEMP_GAS,  # noqa: E800
                        # gas_price=TEMP_GAS_PRICE,  # noqa: E800
                        token_a=strategy["pair"]["token_a"]["address"],
                        token_b=strategy["pair"]["token_b"]["address"],
                        liquidity=strategy["pair"]["token_a"][
                            "amount_min_after_add_liq"
                        ],
                        amount_a_min=int(
                            strategy["pair"]["token_a"]["amount_min_after_rem_liq"]
                        ),
                        amount_b_min=int(
                            strategy["pair"]["token_b"]["amount_min_after_rem_liq"]
                        ),
                        to=period_state.safe_contract_address,
                        deadline=CURRENT_BLOCK_TIMESTAMP + 300,
                    )
                ),
            ),
            response_kwargs=dict(
                performative=ContractApiMessage.Performative.RAW_TRANSACTION,
                callable="get_method_data",
                raw_transaction=RawTransaction(
                    ledger_id="ethereum",
                    body={"data": b"dummy_tx"},  # type: ignore
                ),
            ),
        )

        # Get the tx list data from multisend contract
        self.mock_contract_api_request(
            contract_id=str(MultiSendContract.contract_id),
            request_kwargs=dict(
                performative=ContractApiMessage.Performative.GET_RAW_TRANSACTION,  # type: ignore
                contract_address=period_state.safe_contract_address,
            ),
            response_kwargs=dict(
                performative=ContractApiMessage.Performative.RAW_TRANSACTION,
                callable="get_tx_data",
                raw_transaction=RawTransaction(
                    ledger_id="ethereum",
                    body={"data": b"dummy_tx".hex()},  # type: ignore
                ),
            ),
        )

        # Get the tx hash from Gnosis Safe contract
        self.mock_contract_api_request(
            contract_id=str(GnosisSafeContract.contract_id),
            request_kwargs=dict(
                performative=ContractApiMessage.Performative.GET_RAW_TRANSACTION,  # type: ignore
                contract_address=period_state.safe_contract_address,
            ),
            response_kwargs=dict(
                performative=ContractApiMessage.Performative.RAW_TRANSACTION,
                callable="get_raw_safe_transaction_hash",
                raw_transaction=RawTransaction(
                    ledger_id="ethereum",
                    body={"tx_hash": b"dummy_tx".hex()},  # type: ignore
                ),
            ),
        )

        self.mock_a2a_transaction()
        self._test_done_flag_set()
        self.end_round()


class TestSwapBackTransactionHashBehaviour(LiquidityProvisionBehaviourBaseCase):
    """Test SwapBackTransactionHashBehaviour."""

    def test_transaction_hash(
        self,
    ) -> None:
        """Test tx hash behaviour."""

        strategy = get_default_strategy()
        period_state = PeriodState(
            StateDB(
                initial_period=0,
                initial_data=dict(
                    most_voted_tx_hash="0x",
                    safe_contract_address="safe_contract_address",
                    most_voted_keeper_address="most_voted_keeper_address",
                    most_voted_strategy=strategy,
                    multisend_contract_address="multisend_contract_address",
                    router_contract_address="router_contract_address",
                ),
            )
        )
        self.fast_forward_to_state(
            behaviour=self.liquidity_provision_behaviour,
            state_id=SwapBackTransactionHashBehaviour.state_id,
            period_state=period_state,
        )
        assert (
            cast(
                BaseState,
                cast(BaseState, self.liquidity_provision_behaviour.current_state),
            ).state_id
            == SwapBackTransactionHashBehaviour.state_id
        )
        self.liquidity_provision_behaviour.act_wrapper()

        # Swap first token back
        self.mock_contract_api_request(
            contract_id=str(UniswapV2Router02Contract.contract_id),
            request_kwargs=dict(
                performative=ContractApiMessage.Performative.GET_RAW_TRANSACTION,  # type: ignore
                contract_address=period_state.router_contract_address,
                kwargs=Kwargs(
                    dict(
                        method_name="swap_exact_ETH_for_tokens",
                        # sender=period_state.safe_contract_address,  # noqa: E800
                        # gas=TEMP_GAS,  # noqa: E800
                        # gas_price=TEMP_GAS_PRICE,  # noqa: E800
                        amount_out_min=int(
                            strategy["base"]["amount_min_after_swap_back_a"]
                        ),
                        path=[
                            strategy["pair"]["token_a"]["address"],
                            strategy["base"]["address"],
                        ],
                        to=period_state.safe_contract_address,
                        deadline=CURRENT_BLOCK_TIMESTAMP + 300,
                    )
                ),
            ),
            response_kwargs=dict(
                performative=ContractApiMessage.Performative.RAW_TRANSACTION,
                callable="get_method_data",
                raw_transaction=RawTransaction(
                    ledger_id="ethereum",
                    body={"data": b"dummy_tx"},  # type: ignore
                ),
            ),
        )

        # Swap second token back (always non-native)
        self.mock_contract_api_request(
            contract_id=str(UniswapV2Router02Contract.contract_id),
            request_kwargs=dict(
                performative=ContractApiMessage.Performative.GET_RAW_TRANSACTION,  # type: ignore
                contract_address=period_state.router_contract_address,
                kwargs=Kwargs(
                    dict(
                        method_name="swap_exact_tokens_for_tokens",
                        # sender=period_state.safe_contract_address,  # noqa: E800
                        # gas=TEMP_GAS,  # noqa: E800
                        # gas_price=TEMP_GAS_PRICE,  # noqa: E800
                        amount_in=int(
                            strategy["pair"]["token_b"]["amount_min_after_rem_liq"]
                        ),
                        amount_out_min=int(
                            strategy["base"]["amount_min_after_swap_back_b"]
                        ),
                        path=[
                            strategy["pair"]["token_b"]["address"],
                            strategy["base"]["address"],
                        ],
                        to=period_state.safe_contract_address,
                        deadline=CURRENT_BLOCK_TIMESTAMP + 300,
                    )
                ),
            ),
            response_kwargs=dict(
                performative=ContractApiMessage.Performative.RAW_TRANSACTION,
                callable="get_method_data",
                raw_transaction=RawTransaction(
                    ledger_id="ethereum",
                    body={"data": b"dummy_tx"},  # type: ignore
                ),
            ),
        )

        # Remove allowance for base token (always non-native)
        self.mock_contract_api_request(
            contract_id=str(UniswapV2ERC20Contract.contract_id),
            request_kwargs=dict(
                performative=ContractApiMessage.Performative.GET_RAW_TRANSACTION,  # type: ignore
                contract_address=strategy["base"]["address"],
                kwargs=Kwargs(
                    dict(
                        method_name="approve",
                        # sender=period_state.safe_contract_address,  # noqa: E800
                        # gas=TEMP_GAS,  # noqa: E800
                        # gas_price=TEMP_GAS_PRICE,  # noqa: E800
                        spender=period_state.router_contract_address,
                        value=0,
                    )
                ),
            ),
            response_kwargs=dict(
                performative=ContractApiMessage.Performative.RAW_TRANSACTION,
                callable="get_method_data",
                raw_transaction=RawTransaction(
                    ledger_id="ethereum",
                    body={"data": b"dummy_tx"},  # type: ignore
                ),
            ),
        )

        # Get the tx list data from multisend contract
        self.mock_contract_api_request(
            contract_id=str(MultiSendContract.contract_id),
            request_kwargs=dict(
                performative=ContractApiMessage.Performative.GET_RAW_TRANSACTION,  # type: ignore
                contract_address=period_state.safe_contract_address,
            ),
            response_kwargs=dict(
                performative=ContractApiMessage.Performative.RAW_TRANSACTION,
                callable="get_tx_data",
                raw_transaction=RawTransaction(
                    ledger_id="ethereum",
                    body={"data": b"dummy_tx".hex()},  # type: ignore
                ),
            ),
        )

        # Get the tx hash from Gnosis Safe contract
        self.mock_contract_api_request(
            contract_id=str(GnosisSafeContract.contract_id),
            request_kwargs=dict(
                performative=ContractApiMessage.Performative.GET_RAW_TRANSACTION,  # type: ignore
                contract_address=period_state.safe_contract_address,
            ),
            response_kwargs=dict(
                performative=ContractApiMessage.Performative.RAW_TRANSACTION,
                callable="get_raw_safe_transaction_hash",
                raw_transaction=RawTransaction(
                    ledger_id="ethereum",
                    body={"tx_hash": b"dummy_tx".hex()},  # type: ignore
                ),
            ),
        )

        self.mock_a2a_transaction()
        self._test_done_flag_set()
        self.end_round()

    def test_transaction_hash_when_strategy_is_not_native(
        self,
    ) -> None:
        """Test tx hash behaviour."""

        strategy = get_default_strategy(is_native=False)
        period_state = PeriodState(
            StateDB(
                initial_period=0,
                initial_data=dict(
                    most_voted_tx_hash="0x",
                    safe_contract_address="safe_contract_address",
                    most_voted_keeper_address="most_voted_keeper_address",
                    most_voted_strategy=strategy,
                    multisend_contract_address="multisend_contract_address",
                    router_contract_address="router_contract_address",
                ),
            )
        )
        self.fast_forward_to_state(
            behaviour=self.liquidity_provision_behaviour,
            state_id=SwapBackTransactionHashBehaviour.state_id,
            period_state=period_state,
        )
        assert (
            cast(
                BaseState,
                cast(BaseState, self.liquidity_provision_behaviour.current_state),
            ).state_id
            == SwapBackTransactionHashBehaviour.state_id
        )
        self.liquidity_provision_behaviour.act_wrapper()

        # Swap first token back
        self.mock_contract_api_request(
            contract_id=str(UniswapV2Router02Contract.contract_id),
            request_kwargs=dict(
                performative=ContractApiMessage.Performative.GET_RAW_TRANSACTION,  # type: ignore
                contract_address=period_state.router_contract_address,
                kwargs=Kwargs(
                    dict(
                        method_name="swap_exact_tokens_for_tokens",
                        # sender=period_state.safe_contract_address,  # noqa: E800
                        # gas=TEMP_GAS,  # noqa: E800
                        # gas_price=TEMP_GAS_PRICE,  # noqa: E800
                        amount_in=int(
                            strategy["pair"]["token_a"]["amount_min_after_rem_liq"]
                        ),
                        amount_out_min=int(
                            strategy["base"]["amount_min_after_swap_back_a"]
                        ),
                        path=[
                            strategy["pair"]["token_a"]["address"],
                            strategy["base"]["address"],
                        ],
                        to=period_state.safe_contract_address,
                        deadline=CURRENT_BLOCK_TIMESTAMP + 300,
                    )
                ),
            ),
            response_kwargs=dict(
                performative=ContractApiMessage.Performative.RAW_TRANSACTION,
                callable="get_method_data",
                raw_transaction=RawTransaction(
                    ledger_id="ethereum",
                    body={"data": b"dummy_tx"},  # type: ignore
                ),
            ),
        )

        # Swap second token back (always non-native)
        self.mock_contract_api_request(
            contract_id=str(UniswapV2Router02Contract.contract_id),
            request_kwargs=dict(
                performative=ContractApiMessage.Performative.GET_RAW_TRANSACTION,  # type: ignore
                contract_address=period_state.router_contract_address,
                kwargs=Kwargs(
                    dict(
                        method_name="swap_exact_tokens_for_tokens",
                        # sender=period_state.safe_contract_address,  # noqa: E800
                        # gas=TEMP_GAS,  # noqa: E800
                        # gas_price=TEMP_GAS_PRICE,  # noqa: E800
                        amount_in=int(
                            strategy["pair"]["token_b"]["amount_min_after_rem_liq"]
                        ),
                        amount_out_min=int(
                            strategy["base"]["amount_min_after_swap_back_b"]
                        ),
                        path=[
                            strategy["pair"]["token_b"]["address"],
                            strategy["base"]["address"],
                        ],
                        to=period_state.safe_contract_address,
                        deadline=CURRENT_BLOCK_TIMESTAMP + 300,
                    )
                ),
            ),
            response_kwargs=dict(
                performative=ContractApiMessage.Performative.RAW_TRANSACTION,
                callable="get_method_data",
                raw_transaction=RawTransaction(
                    ledger_id="ethereum",
                    body={"data": b"dummy_tx"},  # type: ignore
                ),
            ),
        )

        # Remove allowance for base token (always non-native)
        self.mock_contract_api_request(
            contract_id=str(UniswapV2ERC20Contract.contract_id),
            request_kwargs=dict(
                performative=ContractApiMessage.Performative.GET_RAW_TRANSACTION,  # type: ignore
                contract_address=strategy["base"]["address"],
                kwargs=Kwargs(
                    dict(
                        method_name="approve",
                        # sender=period_state.safe_contract_address,  # noqa: E800
                        # gas=TEMP_GAS,  # noqa: E800
                        # gas_price=TEMP_GAS_PRICE,  # noqa: E800
                        spender=period_state.router_contract_address,
                        value=0,
                    )
                ),
            ),
            response_kwargs=dict(
                performative=ContractApiMessage.Performative.RAW_TRANSACTION,
                callable="get_method_data",
                raw_transaction=RawTransaction(
                    ledger_id="ethereum",
                    body={"data": b"dummy_tx"},  # type: ignore
                ),
            ),
        )

        # Get the tx list data from multisend contract
        self.mock_contract_api_request(
            contract_id=str(MultiSendContract.contract_id),
            request_kwargs=dict(
                performative=ContractApiMessage.Performative.GET_RAW_TRANSACTION,  # type: ignore
                contract_address=period_state.safe_contract_address,
            ),
            response_kwargs=dict(
                performative=ContractApiMessage.Performative.RAW_TRANSACTION,
                callable="get_tx_data",
                raw_transaction=RawTransaction(
                    ledger_id="ethereum",
                    body={"data": b"dummy_tx".hex()},  # type: ignore
                ),
            ),
        )

        # Get the tx hash from Gnosis Safe contract
        self.mock_contract_api_request(
            contract_id=str(GnosisSafeContract.contract_id),
            request_kwargs=dict(
                performative=ContractApiMessage.Performative.GET_RAW_TRANSACTION,  # type: ignore
                contract_address=period_state.safe_contract_address,
            ),
            response_kwargs=dict(
                performative=ContractApiMessage.Performative.RAW_TRANSACTION,
                callable="get_raw_safe_transaction_hash",
                raw_transaction=RawTransaction(
                    ledger_id="ethereum",
                    body={"tx_hash": b"dummy_tx".hex()},  # type: ignore
                ),
            ),
        )

        self.mock_a2a_transaction()
        self._test_done_flag_set()
        self.end_round()<|MERGE_RESOLUTION|>--- conflicted
+++ resolved
@@ -1168,12 +1168,8 @@
                             key: payload.signature
                             for key, payload in period_state.participant_to_signature.items()
                         },
-<<<<<<< HEAD
-                        safe_nonce=0,
                         max_fee_per_gas=10000000000,
                         max_priority_fee_per_gas=10000000000,
-=======
->>>>>>> 80e0babc
                     )
                 ),
             ),
