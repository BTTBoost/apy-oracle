--- conflicted
+++ resolved
@@ -29,18 +29,15 @@
 
 import yaml
 
-<<<<<<< HEAD
 from aea_swarm.configurations.base import Service
 from aea_swarm.configurations.validation import ConfigValidator
 from aea_swarm.deploy.base import BaseDeploymentGenerator, ServiceSpecification
-=======
 from aea_swarm.constants import (
     HARDHAT_IMAGE_VERSION,
     IMAGE_VERSION,
     TENDERMINT_IMAGE_VERSION,
 )
 from aea_swarm.deploy.base import BaseDeploymentGenerator, DeploymentSpec
->>>>>>> a439a670
 from aea_swarm.deploy.generators.docker_compose.base import DockerComposeGenerator
 from aea_swarm.deploy.generators.kubernetes.base import KubernetesGenerator
 
@@ -113,16 +110,12 @@
 """
 
 
-<<<<<<< HEAD
 TEST_DEPLOYMENT_PATH: str = "service.yaml"
-=======
-TEST_DEPLOYMENT_PATH: str = "example-deployment.yaml"
 IMAGE_VERSIONS = {
     "agent": IMAGE_VERSION,
     "hardhat": HARDHAT_IMAGE_VERSION,
     "tendermint": TENDERMINT_IMAGE_VERSION,
 }
->>>>>>> a439a670
 
 
 def get_specified_deployments() -> List[str]:
