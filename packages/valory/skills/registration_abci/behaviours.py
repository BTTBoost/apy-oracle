# -*- coding: utf-8 -*-
# ------------------------------------------------------------------------------
#
#   Copyright 2021-2022 Valory AG
#
#   Licensed under the Apache License, Version 2.0 (the "License");
#   you may not use this file except in compliance with the License.
#   You may obtain a copy of the License at
#
#       http://www.apache.org/licenses/LICENSE-2.0
#
#   Unless required by applicable law or agreed to in writing, software
#   distributed under the License is distributed on an "AS IS" BASIS,
#   WITHOUT WARRANTIES OR CONDITIONS OF ANY KIND, either express or implied.
#   See the License for the specific language governing permissions and
#   limitations under the License.
#
# ------------------------------------------------------------------------------

"""This module contains the behaviours for the 'abci' skill."""
import collections
import json
from typing import Any, Dict, Generator, Iterable, List, Set, Type, cast

from aea.mail.base import EnvelopeContext

from packages.valory.connections.p2p_libp2p_client.connection import (
    PUBLIC_ID as P2P_LIBP2P_CLIENT_PUBLIC_ID,
)
from packages.valory.contracts.service_registry.contract import ServiceRegistryContract
from packages.valory.protocols.contract_api import ContractApiMessage
from packages.valory.protocols.tendermint import TendermintMessage
from packages.valory.skills.abstract_round_abci.behaviours import (
    AbstractRoundBehaviour,
    BaseBehaviour,
)
from packages.valory.skills.registration_abci.dialogues import TendermintDialogues
from packages.valory.skills.registration_abci.payloads import RegistrationPayload
from packages.valory.skills.registration_abci.rounds import (
    AgentRegistrationAbciApp,
    RegistrationRound,
    RegistrationStartupRound,
)


<<<<<<< HEAD
CONSENSUS_PARAMS = (
    {
        "block": {"max_bytes": "22020096", "max_gas": "-1", "time_iota_ms": "1000"},
        "evidence": {
            "max_age_num_blocks": "100000",
            "max_age_duration": "172800000000000",
            "max_bytes": "1048576",
        },
        "validator": {"pub_key_types": ["ed25519"]},
        "version": {},
    },
)


def format_genesis_data(
    collected_agent_info: Dict[str, Any],
) -> Dict[str, Any]:
    """Format collected agent info for genesis update"""

    registered_addresses = [  # temp hack
        "0xf39Fd6e51aad88F6F4ce6aB8827279cffFb92266",
        "0x70997970C51812dc3A010C7d01b50e0d17dc79C8",
        "0x3C44CdDdB6a900fa2b585dd299e03d12FA4293BC",
        "0x90F79bf6EB2c4f870365E785982E1f101E93b906",
    ]
    validators = []
    for agent_address, validator_config in collected_agent_info.items():
        i = registered_addresses.index(agent_address)
        validator = dict(
            address=validator_config["address"],
            pub_key=validator_config["pub_key"],
            power="1",
            name=f"node{i}",
        )
        validators.append(validator)

    data = {}
    data["validators"] = validators
    data["genesis_config"] = dict(  # type: ignore
        genesis_time="2022-05-20T16:00:21.735122717Z",
        chain_id="chain-c4daS1",
        consensus_params=CONSENSUS_PARAMS,
    )
    return data


def consume(iterator: Iterable) -> None:
    """Consume the iterator"""
    collections.deque(iterator, maxlen=0)


class RegistrationBaseBehaviour(BaseState):
    """Register to the next periods."""
=======
class RegistrationBaseBehaviour(BaseBehaviour):
    """Agent registration to the FSM App."""
>>>>>>> 5a66ca27

    def async_act(self) -> Generator:
        """
        Do the action.

        Steps:
        - Build a registration transaction.
        - Send the transaction and wait for it to be mined.
        - Wait until ABCI application transitions to the next round.
        - Go to the next behaviour (set done event).
        """

        with self.context.benchmark_tool.measure(self.behaviour_id).local():
            initialisation = (
                json.dumps(self.synchronized_data.db.initial_data, sort_keys=True)
                if self.synchronized_data.db.initial_data != {}
                else None
            )
            payload = RegistrationPayload(
                self.context.agent_address, initialisation=initialisation
            )

        with self.context.benchmark_tool.measure(self.behaviour_id).consensus():
            yield from self.send_a2a_transaction(payload)
            yield from self.wait_until_round_end()

        self.set_done()


class RegistrationStartupBehaviour(RegistrationBaseBehaviour):
    """Agent registration to the FSM App."""

<<<<<<< HEAD
    ENCODING: str = "utf-8"
    state_id = "registration_startup"
=======
    behaviour_id = "registration_startup"
>>>>>>> 5a66ca27
    matching_round = RegistrationStartupRound
    local_tendermint_params: Dict[str, Any] = {}

    @property
    def registered_addresses(self) -> Dict[str, Dict[str, Any]]:
        """Agent addresses registered on-chain for the service"""
        return self.period_state.db.initial_data.get("registered_addresses", {})

    @property
    def _not_yet_collected(self) -> List[str]:
        """Agent addresses for which no Tendermint information has been retrieved"""
        if "registered_addresses" not in self.period_state.db.initial_data:
            raise RuntimeError("Must collect addresses from service registry first")
        return [k for k, v in self.registered_addresses.items() if not v]

    @property
    def tendermint_parameter_url(self) -> str:
        """Tendermint URL for obtaining and updating parameters"""
        return f"{self.params.tendermint_com_url}/params"

    @property
    def tendermint_hard_reset_url(self) -> str:
        """Tendermint URL for obtaining and updating parameters"""
        return f"{self.params.tendermint_com_url}/hard_reset"

    def is_correct_contract(self) -> Generator[None, None, bool]:
        """Contract deployment verification."""

        performative = ContractApiMessage.Performative.GET_STATE
        contract_api_response = yield from self.get_contract_api_response(
            performative=performative,  # type: ignore
            contract_address=self.params.service_registry_address,
            contract_id=str(ServiceRegistryContract.contract_id),
            contract_callable="verify_contract",
        )
        if (
            contract_api_response.performative
            is not ContractApiMessage.Performative.STATE
        ):
            self.context.logger.info("verify_contract call unsuccessful!")
            return False
        log_msg = "ServiceRegistryContract.is_correct_contract response"
        self.context.logger.info(f"{log_msg}: {contract_api_response}")
        return cast(bool, contract_api_response.state.body["verified"])

    def get_service_info(self) -> Generator[None, None, dict]:
        """Get service info available on-chain"""

        performative = ContractApiMessage.Performative.GET_STATE
        service_id = int(self.params.on_chain_service_id)
        kwargs = dict(
            performative=performative,  # type: ignore
            contract_address=self.params.service_registry_address,
            contract_id=str(ServiceRegistryContract.contract_id),
            contract_callable="get_service_info",
            service_id=service_id,
        )
        contract_api_response = yield from self.get_contract_api_response(**kwargs)
        if contract_api_response.performative != ContractApiMessage.Performative.STATE:
            log_msg = "get_service_info unsuccessful with"
            self.context.logger.info(f"{log_msg}: {kwargs}\n{contract_api_response}")
            return {}
        log_msg = "ServiceRegistryContract.getServiceInfo response"
        self.context.logger.info(f"{log_msg}: {contract_api_response}")
        return cast(dict, contract_api_response.state.body)

    def get_addresses(self) -> Generator:
        """Get addresses of agents registered for the service"""

        if self.context.params.service_registry_address is None:
            raise RuntimeError("Service registry contract address not provided")

        correctly_deployed = yield from self.is_correct_contract()
        if not correctly_deployed:
            log_message = "Service registry contract not correctly deployed"
            self.context.logger.info(log_message)
            return

        # checks if service exists
        service_info = yield from self.get_service_info()
        if not service_info:
            self.context.logger.info("Service info could not be retrieved")
            return

        registered_addresses = set(service_info["agent_instances"])
        if not registered_addresses:
            log_msg = f"No agent instances registered: {service_info}"
            self.context.logger.info(log_msg)
            return

        my_address = self.context.agent_address
        if my_address not in registered_addresses:
            log_msg = f"You are not registered, your address: {my_address}"
            self.context.logger.info(f"{log_msg}:\n{registered_addresses}")
            return

        # put service info in the shared state for p2p message handler
        info: Dict[str, Dict[str, str]] = dict.fromkeys(registered_addresses)
        validator_config = dict(
            tendermint_url=self.context.params.tendermint_url,
            address=self.local_tendermint_params["address"],
            pub_key=self.local_tendermint_params["pub_key"],
        )
        info[self.context.agent_address] = validator_config

        self.period_state.db.initial_data.update(dict(registered_addresses=info))
        log_msg = "Registered addresses retrieved from service registry contract"

        self.context.logger.info(f"{log_msg}: {info}")

    def get_tendermint_configuration(self) -> Generator[None, None, bool]:
        """Make HTTP GET request to obtain agent's local Tendermint node parameters"""

        url = self.tendermint_parameter_url
        self.context.logger.info(f"GET request local config at: {url}")

        result = yield from self.get_http_response(method="GET", url=url)
        try:
            response = json.loads(result.body.decode())
            self.local_tendermint_params = response["params"]
            self.context.logger.info(
                f"Local Tendermint configuration obtained: {response}"
            )
            return True
        except json.JSONDecodeError:
            self.context.logger.error(
                "Error communicating with Tendermint server on get_tendermint_configuration"
            )
            return False

    def request_tendermint_info(self, address: str) -> None:
        """Request Tendermint info from other agents"""

        self.context.logger.info(f"Requesting Tendermint info from {address}")
        dialogues = cast(TendermintDialogues, self.context.tendermint_dialogues)
        performative = TendermintMessage.Performative.REQUEST
        message, _ = dialogues.create(counterparty=address, performative=performative)
        message = cast(TendermintMessage, message)
        context = EnvelopeContext(connection_id=P2P_LIBP2P_CLIENT_PUBLIC_ID)
        self.context.outbox.put_message(message=message, context=context)
        self.context.logger.info(f"Requested Tendermint info from {address}")

    def update_tendermint(self) -> Generator[None, None, bool]:
        """Make HTTP POST request to update agent's local Tendermint node"""

        url = self.tendermint_parameter_url
        data = format_genesis_data(self.registered_addresses)
        self.context.logger.info(f"POST request local config at {url}: {data}")

        content = json.dumps(data).encode(self.ENCODING)
        result = yield from self.get_http_response(
            method="POST", url=url, content=content
        )
        try:
            response = json.loads(result.body.decode())
            self.context.logger.info(f"Local TendermintNode updated: {response}")
            return True
        except json.JSONDecodeError:
            self.context.logger.info(
                "Error communicating with Tendermint server on update_tendermint"
            )
            return False

    def restart_tendermint(self) -> Generator[None, None, bool]:
        """Restart up local Tendermint node"""

        self.context.logger.info("Restarting tendermint")
        url = self.tendermint_hard_reset_url
        result = yield from self.get_http_response(method="GET", url=url)
        try:
            response = json.loads(result.body.decode())
            self.context.logger.info(f"Tendermint node restarted: {response}")
            return True
        except json.JSONDecodeError:
            self.context.logger.error(
                "Error communicating with Tendermint server on start_tendermint"
            )
            return False

    def async_act(self) -> Generator:
        """Act asynchronously"""

        self.context.logger.info(f"My address: {self.context.agent_address}")

        # collect personal Tendermint configuration
        if not self.local_tendermint_params:
            successful = yield from self.get_tendermint_configuration()
            if not successful:
                yield from self.sleep(self.params.sleep_time)
                return

        # make service registry contract call
        while not self.registered_addresses:
            yield from self.get_addresses()
            yield from self.sleep(self.params.sleep_time)

        # collect Tendermint config information from other agents
        while any(self._not_yet_collected):
            consume(map(self.request_tendermint_info, self._not_yet_collected))
            yield from self.sleep(self.params.sleep_time)

        log_msg = "Completed collecting Tendermint responses"
        self.context.logger.info(f"{log_msg}: {self.registered_addresses}")

        # update Tendermint configuration
        successful = yield from self.update_tendermint()
        if not successful:
            yield from self.sleep(self.params.sleep_time)
            return

        # restart Tendermint with updated configuration
        successful = yield from self.restart_tendermint()
        if not successful:
            yield from self.sleep(self.params.sleep_time)
            return

        self.context.logger.info("RegistrationStartupBehaviour executed")
        yield from super().async_act()


class RegistrationBehaviour(RegistrationBaseBehaviour):
    """Agent registration to the FSM App."""

    behaviour_id = "registration"
    matching_round = RegistrationRound


class AgentRegistrationRoundBehaviour(AbstractRoundBehaviour):
    """This behaviour manages the consensus stages for the registration."""

    initial_behaviour_cls = RegistrationStartupBehaviour
    abci_app_cls = AgentRegistrationAbciApp  # type: ignore
    behaviours: Set[Type[BaseBehaviour]] = {  # type: ignore
        RegistrationBehaviour,  # type: ignore
        RegistrationStartupBehaviour,  # type: ignore
    }<|MERGE_RESOLUTION|>--- conflicted
+++ resolved
@@ -43,7 +43,6 @@
 )
 
 
-<<<<<<< HEAD
 CONSENSUS_PARAMS = (
     {
         "block": {"max_bytes": "22020096", "max_gas": "-1", "time_iota_ms": "1000"},
@@ -95,12 +94,8 @@
     collections.deque(iterator, maxlen=0)
 
 
-class RegistrationBaseBehaviour(BaseState):
-    """Register to the next periods."""
-=======
 class RegistrationBaseBehaviour(BaseBehaviour):
     """Agent registration to the FSM App."""
->>>>>>> 5a66ca27
 
     def async_act(self) -> Generator:
         """
@@ -133,24 +128,20 @@
 class RegistrationStartupBehaviour(RegistrationBaseBehaviour):
     """Agent registration to the FSM App."""
 
-<<<<<<< HEAD
     ENCODING: str = "utf-8"
-    state_id = "registration_startup"
-=======
     behaviour_id = "registration_startup"
->>>>>>> 5a66ca27
     matching_round = RegistrationStartupRound
     local_tendermint_params: Dict[str, Any] = {}
 
     @property
     def registered_addresses(self) -> Dict[str, Dict[str, Any]]:
         """Agent addresses registered on-chain for the service"""
-        return self.period_state.db.initial_data.get("registered_addresses", {})
+        return self.synchronized_data.db.initial_data.get("registered_addresses", {})
 
     @property
     def _not_yet_collected(self) -> List[str]:
         """Agent addresses for which no Tendermint information has been retrieved"""
-        if "registered_addresses" not in self.period_state.db.initial_data:
+        if "registered_addresses" not in self.synchronized_data.db.initial_data:
             raise RuntimeError("Must collect addresses from service registry first")
         return [k for k, v in self.registered_addresses.items() if not v]
 
@@ -244,7 +235,7 @@
         )
         info[self.context.agent_address] = validator_config
 
-        self.period_state.db.initial_data.update(dict(registered_addresses=info))
+        self.synchronized_data.db.initial_data.update(dict(registered_addresses=info))
         log_msg = "Registered addresses retrieved from service registry contract"
 
         self.context.logger.info(f"{log_msg}: {info}")
