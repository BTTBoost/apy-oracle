--- conflicted
+++ resolved
@@ -23,11 +23,7 @@
 import json
 import pprint
 from abc import ABC
-<<<<<<< HEAD
-from typing import Dict, Generator, Optional, Union, cast
-=======
-from typing import Dict, Generator, Optional, Set, Tuple, Type, Union, cast
->>>>>>> fd15dc15
+from typing import Dict, Generator, Optional, Set, Type, Union, cast
 
 from requests import HTTPError
 from web3.types import TxData
@@ -633,11 +629,12 @@
 
     initial_state_cls = RandomnessTransactionSubmissionBehaviour
     abci_app_cls = TransactionSubmissionAbciApp  # type: ignore
-    behaviour_states: Set[Type[BaseState]] = {  # type: ignore
+    behaviour_states: Set[Type[BaseState]] = {
         RandomnessTransactionSubmissionBehaviour,  # type: ignore
         SelectKeeperTransactionSubmissionBehaviourA,  # type: ignore
         SelectKeeperTransactionSubmissionBehaviourB,  # type: ignore
         ValidateTransactionBehaviour,  # type: ignore
+        CheckTransactionHistoryBehaviour,  # type: ignore
         SignatureBehaviour,  # type: ignore
         FinalizeBehaviour,  # type: ignore
         ResetBehaviour,  # type: ignore
