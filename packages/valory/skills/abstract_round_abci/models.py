--- conflicted
+++ resolved
@@ -56,17 +56,12 @@
         self.tendermint_com_url = self._ensure("tendermint_com_url", kwargs)
         self.reset_tendermint_after = self._ensure("reset_tendermint_after", kwargs)
         self.consensus_params = ConsensusParams.from_json(kwargs.pop("consensus", {}))
-<<<<<<< HEAD
-        self.period_setup_params = kwargs.pop("period_setup", {})
-        self.is_broadcasting_to_server = kwargs.pop("broadcast_to_server", False)
-=======
         period_setup_params = kwargs.pop("period_setup", {})
         # we sanitize for null values as these are just kept for schema definitions
         period_setup_params = {
             key: val for key, val in period_setup_params.items() if val is not None
         }
         self.period_setup_params = period_setup_params
->>>>>>> 4c7c5348
         super().__init__(*args, **kwargs)
 
     @classmethod
