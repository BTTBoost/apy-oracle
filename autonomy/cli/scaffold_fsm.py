# -*- coding: utf-8 -*-
# ------------------------------------------------------------------------------
#
#   Copyright 2022 Valory AG
#
#   Licensed under the Apache License, Version 2.0 (the "License");
#   you may not use this file except in compliance with the License.
#   You may obtain a copy of the License at
#
#       http://www.apache.org/licenses/LICENSE-2.0
#
#   Unless required by applicable law or agreed to in writing, software
#   distributed under the License is distributed on an "AS IS" BASIS,
#   WITHOUT WARRANTIES OR CONDITIONS OF ANY KIND, either express or implied.
#   See the License for the specific language governing permissions and
#   limitations under the License.
#
# ------------------------------------------------------------------------------

"""
Implement a scaffold sub-command to scaffold ABCI skills.

This module patches the 'aea scaffold' command so to add a new subcommand for scaffolding a skill
 starting from FSM specification.
"""

import re
import shutil
from abc import ABC, abstractmethod
from pathlib import Path
from textwrap import dedent, indent
from typing import Dict, List, Set, Type

import click
from aea.cli.add import add_item
from aea.cli.fingerprint import fingerprint_item
from aea.cli.scaffold import scaffold, scaffold_item
from aea.cli.utils.click_utils import registry_flag
from aea.cli.utils.context import Context
from aea.cli.utils.decorators import pass_ctx
from aea.configurations.base import (
    AgentConfig,
    SkillComponentConfiguration,
    SkillConfig,
)
from aea.configurations.constants import (
    DEFAULT_AEA_CONFIG_FILE,
    DEFAULT_SKILL_CONFIG_FILE,
    SKILL,
    SKILLS,
)

# the decoration does side-effect on the 'aea scaffold' command
from aea.configurations.data_types import CRUDCollection, PublicId

from autonomy.analyse.abci.app_spec import DFA
from autonomy.constants import ABSTRACT_ROUND_ABCI_SKILL_WITH_HASH


FILE_HEADER = """\
# -*- coding: utf-8 -*-
# ------------------------------------------------------------------------------
#
#   Copyright 2022 Valory AG
#
#   Licensed under the Apache License, Version 2.0 (the "License");
#   you may not use this file except in compliance with the License.
#   You may obtain a copy of the License at
#
#       http://www.apache.org/licenses/LICENSE-2.0
#
#   Unless required by applicable law or agreed to in writing, software
#   distributed under the License is distributed on an "AS IS" BASIS,
#   WITHOUT WARRANTIES OR CONDITIONS OF ANY KIND, either express or implied.
#   See the License for the specific language governing permissions and
#   limitations under the License.
#
# ------------------------------------------------------------------------------
"""

ROUNDS_FILENAME = "rounds.py"
BEHAVIOURS_FILENAME = "behaviours.py"
PAYLOADS_FILENAME = "payloads.py"
MODELS_FILENAME = "models.py"
HANDLERS_FILENAME = "handlers.py"
DIALOGUES_FILENAME = "dialogues.py"

DEGENERATE_ROUND = "DegenerateRound"
ABSTRACT_ROUND = "AbstractRound"


def _remove_quotes(input_str: str) -> str:
    """Remove single or double quotes from a string."""
    return input_str.replace("'", "").replace('"', "")


def _get_abci_app_cls_name_from_dfa(dfa: DFA) -> str:
    """Get the Abci app class name from a DFA object."""
    return dfa.label.split(".")[-1]


def _try_get_behaviour_cls_name_from_round_cls_name(round_cls_name: str) -> str:
    """
    Try to get the behaviour class name from the round class name.

    It tries to replace the suffix "Round" with "Behaviour".

    :param round_cls_name: the round class name
    :return: the new behaviour class name
    """
    return re.sub("(.*)Round", "\\1Behaviour", round_cls_name)


def _try_get_round_behaviour_cls_name_from_abci_app_cls_name(
    abci_app_cls_name: str,
) -> str:
    """
    Try to get the round behaviour class name from the Abci app class name.

    It tries to replace the suffix "AbciApp" with "RoundBehaviour".

    If it fails, returns "RoundBehaviour".

    :param abci_app_cls_name: the abci app class name
    :return: the new round behaviour class name
    """
    result = re.sub("(.*)AbciApp", "\\1RoundBehaviour", abci_app_cls_name)
    # if replacement did not work, return default round behaviour name
    if result == abci_app_cls_name:
        return "RoundBehaviour"
    return result


def _try_get_base_behaviour_cls_name_from_abci_app_cls_name(
    abci_app_cls_name: str,
) -> str:
    """
    Try to get the base behaviour class name from the Abci app class name.

    It tries to replace the suffix "AbciApp" with "BaseBehaviour".

    If it fails, returns "RoundBehaviour".

    :param abci_app_cls_name: the abci app class name
    :return: the new round behaviour class name
    """
    result = re.sub("(.*)AbciApp", "\\1BaseBehaviour", abci_app_cls_name)
    # if replacement did not work, return default round behaviour name
    if result == abci_app_cls_name:
        return "BaseBehaviour"
    return result


class AbstractFileGenerator(ABC):
    """An abstract class for file generators."""

    FILENAME: str

    def __init__(self, ctx: Context, skill_name: str, dfa: DFA) -> None:
        """Initialize the abstract file generator."""
        self.ctx = ctx
        self.skill_name = skill_name
        self.dfa = dfa

    @abstractmethod
    def get_file_content(self) -> str:
        """Get file content."""

    def write_file(self, output_dir: Path) -> None:
        """Write the file to output_dir/FILENAME."""
        (output_dir / self.FILENAME).write_text(self.get_file_content())

    @property
    def abci_app_name(self) -> str:
        """ABCI app class name"""
        return _get_abci_app_cls_name_from_dfa(self.dfa)

    @property
    def fsm_name(self) -> str:
        """FSM base name"""
        return self.abci_app_name.removesuffix("AbciApp")  # noqa: B005

    @property
    def author(self) -> str:
        """Author"""
        return self.ctx.agent_config.author


class RoundFileGenerator(AbstractFileGenerator):
    """File generator for 'rounds.py' modules."""

    FILENAME = ROUNDS_FILENAME

    ROUNDS_FILE_HEADER = dedent(
        """\
        \"\"\"This package contains the rounds of {FSMName}.\"\"\"

        from enum import Enum
        from typing import List, Optional, Set, Tuple

        from packages.valory.skills.abstract_round_abci.base import (
            AbciApp,
            AbciAppTransitionFunction,
            AbstractRound,
            AppState,
            BaseSynchronizedData,
            BaseTxPayload,
            DegenerateRound,
            EventToTimeout,
            TransactionType
        )

    """
    )

    SYNCHRONIZED_DATA_SECTION = dedent(
        """\
        class SynchronizedData(BaseSynchronizedData):
            \"\"\"
            Class to represent the synchronized data.

            This data is replicated by the tendermint application.
            \"\"\"

    """
    )

    ROUND_CLS_TEMPLATE = dedent(
        """\
        class {RoundCls}({ABCRoundCls}):
            {todo_abstract_round_cls}
            # TODO: set the following class attributes
            round_id: str
            allowed_tx_type: Optional[TransactionType]
            payload_attribute: str

            def end_block(self) -> Optional[Tuple[BaseSynchronizedData, Enum]]:
                \"\"\"Process the end of the block.\"\"\"
                raise NotImplementedError

            def check_payload(self, payload: BaseTxPayload) -> None:
                \"\"\"Check payload.\"\"\"
                raise NotImplementedError

            def process_payload(self, payload: BaseTxPayload) -> None:
                \"\"\"Process payload.\"\"\"
                raise NotImplementedError

    """
    )

    ABCI_APP_CLS_TEMPLATE = dedent(
        """\
        class {AbciAppCls}(AbciApp[Event]):
            initial_round_cls: AppState = {initial_round_cls}
            initial_states: Set[AppState] = {initial_states}
            transition_function: AbciAppTransitionFunction = {transition_function}
            final_states: Set[AppState] = {final_states}
            event_to_timeout: EventToTimeout = {{}}
            cross_period_persisted_keys: List[str] = []
    """
    )

    def get_file_content(self) -> str:
        """Scaffold the 'rounds.py' file."""
        rounds_header_section = self._get_rounds_header_section()
        event_section = self._get_event_section()
        synchronized_data_section = self._get_synchronized_data_section()
        rounds_section = self._get_rounds_section()
        abci_app_section = self._get_abci_app_section()

        # build final content
        rounds_file_content = "\n".join(
            [
                FILE_HEADER,
                rounds_header_section,
                event_section,
                synchronized_data_section,
                rounds_section,
                abci_app_section,
            ]
        )

        return rounds_file_content

    def _get_rounds_header_section(self) -> str:
        """Get the rounds header section."""
        return self.ROUNDS_FILE_HEADER.format(
            FSMName=_get_abci_app_cls_name_from_dfa(self.dfa)
        )

    def _get_rounds_section(self) -> str:
        """Get the round section of the module (i.e. the round classes)."""
        all_round_classes_str = []

        # add round classes
        for abci_round_name in self.dfa.states:
            abci_round_base_cls_name = (
                DEGENERATE_ROUND
                if abci_round_name in self.dfa.final_states
                else ABSTRACT_ROUND
            )
            todo_abstract_round_cls = ""
            if abci_round_base_cls_name == ABSTRACT_ROUND:
                todo_abstract_round_cls = "# TODO: replace AbstractRound with one of CollectDifferentUntilAllRound, CollectSameUntilAllRound, CollectSameUntilThresholdRound, CollectDifferentUntilThresholdRound, OnlyKeeperSendsRound, VotingRound"
            round_class_str = RoundFileGenerator.ROUND_CLS_TEMPLATE.format(
                RoundCls=abci_round_name,
                ABCRoundCls=abci_round_base_cls_name,
                todo_abstract_round_cls=todo_abstract_round_cls,
            )
            all_round_classes_str.append(round_class_str)

        # build final content
        return "\n".join(all_round_classes_str)

    def _get_event_section(self) -> str:
        """Get the event section of the module (i.e. the event enum class definition)."""
        class_header = "class Event(Enum):\n"
        events = [
            f'{event_name} = "{event_name.lower()}"'
            for event_name in self.dfa.alphabet_in
        ]
        class_body = indent("\n".join(events), " " * 4)
        enum_event_class = class_header + "\n" + class_body + "\n\n"
        return enum_event_class

    def _get_synchronized_data_section(self) -> str:
        """Get the event section of the module (i.e. the event enum class definition)."""
        return self.SYNCHRONIZED_DATA_SECTION

    def _get_abci_app_section(self) -> str:
        """Get the abci app section (i.e. the declaration of the AbciApp class)."""
        abci_app_cls_name = _get_abci_app_cls_name_from_dfa(self.dfa)
        return RoundFileGenerator.ABCI_APP_CLS_TEMPLATE.format(
            AbciAppCls=abci_app_cls_name,
            initial_round_cls=self.dfa.default_start_state,
            initial_states=_remove_quotes(str(self.dfa.start_states)),
            transition_function=self._parse_transition_func(),
            final_states=_remove_quotes(str(self.dfa.final_states)),
        )

    def _parse_transition_func(self) -> str:
        """Parse the transition function from the spec to a nested dictionary."""
        result: Dict[str, Dict[str, str]] = {}  # type: ignore
        for (round_cls_name, event_name), value in self.dfa.transition_func.items():
            result.setdefault(round_cls_name, {})[f"Event.{event_name}"] = value
        for state in self.dfa.states:
            if state not in result:
                result[state] = {}
        return _remove_quotes(str(result))


class BehaviourFileGenerator(AbstractFileGenerator):
    """File generator for 'behaviours.py' modules."""

    FILENAME = BEHAVIOURS_FILENAME

    BEHAVIOUR_FILE_HEADER = dedent(
        """\
        \"\"\"This package contains round behaviours of {FSMName}.\"\"\"

        from abc import abstractmethod
        from typing import Generator, Set, Type, cast

        from packages.valory.skills.abstract_round_abci.base import AbstractRound
        from packages.valory.skills.abstract_round_abci.behaviours import (
            AbstractRoundBehaviour,
            BaseBehaviour,
        )

        from packages.{scaffold_skill_author_name}.skills.{scaffold_skill_name}.models import Params
        from packages.{scaffold_skill_author_name}.skills.{scaffold_skill_name}.rounds import SynchronizedData, {AbciAppCls}

        """
    )

    BASE_BEHAVIOUR_CLS_TEMPLATE = dedent(
        """\
        class {BaseBehaviourCls}(BaseBehaviour):
            \"\"\"Base behaviour for the common apps' skill.\"\"\"

            @property
            def synchronized_data(self) -> SynchronizedData:
                \"\"\"Return the synchronized data.\"\"\"
                return cast(SynchronizedData, super().synchronized_data)

            @property
            def params(self) -> Params:
                \"\"\"Return the params.\"\"\"
                return cast(Params, super().params)

    """
    )

    BEHAVIOUR_CLS_TEMPLATE = dedent(
        """\
        class {BehaviourCls}({BaseBehaviourCls}):
            # TODO: set the following class attributes
            state_id: str
            behaviour_id: str
            matching_round: Type[AbstractRound]

            @abstractmethod
            def async_act(self) -> Generator:
                \"\"\"Do the act, supporting asynchronous execution.\"\"\"

    """
    )

    ROUND_BEHAVIOUR_CLS_TEMPLATE = dedent(
        """\
        class {RoundBehaviourCls}(AbstractRoundBehaviour):
            initial_behaviour_cls = {InitialBehaviourCls}
            abci_app_cls = {AbciAppCls}  # type: ignore
            behaviours: Set[Type[BaseBehaviour]] = {behaviours}
    """
    )

    def get_file_content(self) -> str:
        """Scaffold the 'rounds.py' file."""
        behaviours_header_section = self._get_behaviours_header_section()
        base_behaviour_section = self._get_base_behaviour_section()
        behaviours_section = self._get_behaviours_section()
        round_behaviour_section = self._get_round_behaviour_section()

        # build final content
        behaviours_file_content = "\n".join(
            [
                FILE_HEADER,
                behaviours_header_section,
                base_behaviour_section,
                behaviours_section,
                round_behaviour_section,
            ]
        )

        return behaviours_file_content

    def _get_behaviours_header_section(self) -> str:
        """Get the behaviours header section."""
        abci_app_cls_name = _get_abci_app_cls_name_from_dfa(self.dfa)
        return self.BEHAVIOUR_FILE_HEADER.format(
            FSMName=_get_abci_app_cls_name_from_dfa(self.dfa),
            scaffold_skill_author_name=self.ctx.agent_config.author,
            scaffold_skill_name=self.skill_name,
            AbciAppCls=abci_app_cls_name,
        )

    def _get_base_behaviour_section(self) -> str:
        """Get the base behaviour section."""
        abci_app_cls_name = _get_abci_app_cls_name_from_dfa(self.dfa)
        base_behaviour_cls_name = (
            _try_get_base_behaviour_cls_name_from_abci_app_cls_name(abci_app_cls_name)
        )
        return self.BASE_BEHAVIOUR_CLS_TEMPLATE.format(
            BaseBehaviourCls=base_behaviour_cls_name
        )

    def _get_behaviours_section(self) -> str:
        """Get the behaviours section of the module (i.e. the list of behaviour classes)."""
        all_behaviour_classes_str = []

        abci_app_cls_name = _get_abci_app_cls_name_from_dfa(self.dfa)

        # add behaviour classes
        for abci_round_name in self.dfa.states:
            # try to replace 'Round' suffix with 'Behaviour'
            abci_behaviour_name = _try_get_behaviour_cls_name_from_round_cls_name(
                abci_round_name
            )
            base_behaviour_cls_name = (
                _try_get_base_behaviour_cls_name_from_abci_app_cls_name(
                    abci_app_cls_name
                )
            )
            behaviour_class_str = BehaviourFileGenerator.BEHAVIOUR_CLS_TEMPLATE.format(
                BehaviourCls=abci_behaviour_name,
                BaseBehaviourCls=base_behaviour_cls_name,
            )
            all_behaviour_classes_str.append(behaviour_class_str)

        # build final content
        return "\n".join(all_behaviour_classes_str)

    def _get_behaviour_set(self) -> Set[str]:
        """Get the set of behaviour states (excluding final states)."""
        result: Set[str] = set()
        for abci_round_name in self.dfa.states:
            if abci_round_name in self.dfa.final_states:
                continue
            # try to replace 'Round' suffix with 'Behaviour'
            abci_behaviour_name = _try_get_behaviour_cls_name_from_round_cls_name(
                abci_round_name
            )
            result.add(abci_behaviour_name)
        return result

    def _get_round_behaviour_section(self) -> str:
        """Get the round behaviour section of the module (i.e. the declaration of the round behaviour class)."""
        abci_app_cls_name = _get_abci_app_cls_name_from_dfa(self.dfa)
        round_behaviour_cls_name = (
            _try_get_round_behaviour_cls_name_from_abci_app_cls_name(abci_app_cls_name)
        )
        initial_round_cls_name = self.dfa.default_start_state
        initial_behaviour_cls_name = _try_get_behaviour_cls_name_from_round_cls_name(
            initial_round_cls_name
        )
        return BehaviourFileGenerator.ROUND_BEHAVIOUR_CLS_TEMPLATE.format(
            RoundBehaviourCls=round_behaviour_cls_name,
            InitialBehaviourCls=initial_behaviour_cls_name,
            AbciAppCls=abci_app_cls_name,
            behaviours=_remove_quotes(str(self._get_behaviour_set())),
        )


class PayloadsFileGenerator(AbstractFileGenerator):
    """File generator for 'payloads.py' modules."""

    FILENAME = PAYLOADS_FILENAME

    PAYLOADS_FILE = dedent(
        """\
        \"\"\"This module contains the transaction payloads of the {FSMName}.\"\"\"

        from enum import Enum
        from typing import Any, Dict, Hashable, Optional

        from packages.valory.skills.abstract_round_abci.base import BaseTxPayload


        class TransactionType(Enum):
            \"\"\"Enumeration of transaction types.\"\"\"

            # TODO: define transaction types: e.g. TX_HASH: "tx_hash"
            ...

            def __str__(self) -> str:
                \"\"\"Get the string value of the transaction type.\"\"\"
                return self.value

        """
    )

    BASE_PAYLOAD_CLS = dedent(
        """\
        class Base{FSMName}Payload(BaseTxPayload):
            \"\"\"Base payload for {FSMName}.\"\"\"

            def __init__(self, sender: str, content: Hashable, **kwargs: Any) -> None:
                \"\"\"Initialize a 'select_keeper' transaction payload.\"\"\"

                super().__init__(sender, **kwargs)
                setattr(self, f"_{{self.transaction_type}}", content)
                p = property(lambda s: getattr(self, f"_{{self.transaction_type}}"))
                setattr(self.__class__, f"{{self.transaction_type}}", p)

            @property
            def data(self) -> Dict[str, Hashable]:
                \"\"\"Get the data.\"\"\"
                return {{str(self.transaction_type): getattr(self, str(self.transaction_type))}}

    """
    )

    PAYLOAD_CLS_TEMPLATE = dedent(
        """\
        class {BaseName}Payload(Base{FSMName}Payload):
            \"\"\"Represent a transaction payload for {BaseName}.\"\"\"

            # TODO: specify the transaction type
            transaction_type = TransactionType

        """
    )

    def _get_base_payload_section(self) -> str:
        """Get the base payload section."""

        abci_app_cls_name = _get_abci_app_cls_name_from_dfa(self.dfa)
        fsm_name = abci_app_cls_name.removesuffix("AbciApp")
        all_payloads_classes_str = [self.BASE_PAYLOAD_CLS.format(FSMName=fsm_name)]

        non_degenerate_rounds = self.dfa.states - self.dfa.final_states
        for state in non_degenerate_rounds:
            payload_class_str = self.PAYLOAD_CLS_TEMPLATE.format(
                FSMName=fsm_name, BaseName=state.removesuffix("Round")
            )
            all_payloads_classes_str.append(payload_class_str)

        return "\n".join(all_payloads_classes_str)

    def get_file_content(self) -> str:
        """Get the file content."""

        abci_app_cls_name = _get_abci_app_cls_name_from_dfa(self.dfa)

        return "\n".join(
            [
                FILE_HEADER,
                self.PAYLOADS_FILE.format(FSMName=abci_app_cls_name),
                self._get_base_payload_section(),
            ]
        )


class ModelsFileGenerator(AbstractFileGenerator):
    """File generator for 'models.py' modules."""

    FILENAME = MODELS_FILENAME

    MODEL_FILE_TEMPLATE = dedent(
        """\
        \"\"\"This module contains the shared state for the abci skill of {FSMName}.\"\"\"

        from typing import Any

        from packages.valory.skills.abstract_round_abci.models import BaseParams
        from packages.valory.skills.abstract_round_abci.models import Requests as BaseRequests
        from packages.valory.skills.abstract_round_abci.models import (
            SharedState as BaseSharedState,
        )
        from packages.{scaffold_skill_author_name}.skills.{scaffold_skill_name}.rounds import {AbciAppCls}


        class SharedState(BaseSharedState):
            \"\"\"Keep the current shared state of the skill.\"\"\"

            def __init__(self, *args: Any, **kwargs: Any) -> None:
                \"\"\"Initialize the state.\"\"\"
                super().__init__(*args, abci_app_cls={AbciAppCls}, **kwargs)


        Params = BaseParams
        Requests = BaseRequests
        """
    )

    def get_file_content(self) -> str:
        """Get the file content."""
        abci_app_cls_name = _get_abci_app_cls_name_from_dfa(self.dfa)
        return "\n".join(
            [
                FILE_HEADER,
                ModelsFileGenerator.MODEL_FILE_TEMPLATE.format(
                    FSMName=abci_app_cls_name,
                    AbciAppCls=abci_app_cls_name,
                    scaffold_skill_author_name=self.ctx.agent_config.author,
                    scaffold_skill_name=self.skill_name,
                ),
            ]
        )


class HandlersFileGenerator(AbstractFileGenerator):
    """File generator for 'handlers.py' modules."""

    FILENAME = HANDLERS_FILENAME

    HANDLERS_FILE = dedent(
        """\
        \"\"\"This module contains the handlers for the skill of {FSMName}.\"\"\"

        from packages.valory.skills.abstract_round_abci.handlers import (
            ABCIRoundHandler as BaseABCIRoundHandler,
        )
        from packages.valory.skills.abstract_round_abci.handlers import (
            ContractApiHandler as BaseContractApiHandler,
        )
        from packages.valory.skills.abstract_round_abci.handlers import (
            HttpHandler as BaseHttpHandler,
        )
        from packages.valory.skills.abstract_round_abci.handlers import (
            LedgerApiHandler as BaseLedgerApiHandler,
        )
        from packages.valory.skills.abstract_round_abci.handlers import (
            SigningHandler as BaseSigningHandler,
        )
        from packages.valory.skills.abstract_round_abci.handlers import (
            TendermintHandler as BaseTendermintHandler,
        )


        ABCIRoundHandler = BaseABCIRoundHandler
        HttpHandler = BaseHttpHandler
        SigningHandler = BaseSigningHandler
        LedgerApiHandler = BaseLedgerApiHandler
        ContractApiHandler = BaseContractApiHandler
        TendermintHandler = BaseTendermintHandler
        """
    )

    def get_file_content(self) -> str:
        """Get the file content."""
        abci_app_cls_name = _get_abci_app_cls_name_from_dfa(self.dfa)
        return "\n".join(
            [
                FILE_HEADER,
                HandlersFileGenerator.HANDLERS_FILE.format(FSMName=abci_app_cls_name),
            ]
        )


class DialoguesFileGenerator(AbstractFileGenerator):
    """File generator for 'dialogues.py' modules."""

    FILENAME = DIALOGUES_FILENAME

    DIALOGUES_FILE = dedent(
        """\
        \"\"\"This module contains the dialogues of the {FSMName}.\"\"\"

        from packages.valory.skills.abstract_round_abci.dialogues import (
            AbciDialogue as BaseAbciDialogue,
        )
        from packages.valory.skills.abstract_round_abci.dialogues import (
            AbciDialogues as BaseAbciDialogues,
        )
        from packages.valory.skills.abstract_round_abci.dialogues import (
            ContractApiDialogue as BaseContractApiDialogue,
        )
        from packages.valory.skills.abstract_round_abci.dialogues import (
            ContractApiDialogues as BaseContractApiDialogues,
        )
        from packages.valory.skills.abstract_round_abci.dialogues import (
            HttpDialogue as BaseHttpDialogue,
        )
        from packages.valory.skills.abstract_round_abci.dialogues import (
            HttpDialogues as BaseHttpDialogues,
        )
        from packages.valory.skills.abstract_round_abci.dialogues import (
            LedgerApiDialogue as BaseLedgerApiDialogue,
        )
        from packages.valory.skills.abstract_round_abci.dialogues import (
            LedgerApiDialogues as BaseLedgerApiDialogues,
        )
        from packages.valory.skills.abstract_round_abci.dialogues import (
            SigningDialogue as BaseSigningDialogue,
        )
        from packages.valory.skills.abstract_round_abci.dialogues import (
            SigningDialogues as BaseSigningDialogues,
        )
        from packages.valory.skills.abstract_round_abci.dialogues import (
            TendermintDialogue as BaseTendermintDialogue,
        )
        from packages.valory.skills.abstract_round_abci.dialogues import (
            TendermintDialogues as BaseTendermintDialogues,
        )


        AbciDialogue = BaseAbciDialogue
        AbciDialogues = BaseAbciDialogues


        HttpDialogue = BaseHttpDialogue
        HttpDialogues = BaseHttpDialogues


        SigningDialogue = BaseSigningDialogue
        SigningDialogues = BaseSigningDialogues


        LedgerApiDialogue = BaseLedgerApiDialogue
        LedgerApiDialogues = BaseLedgerApiDialogues


        ContractApiDialogue = BaseContractApiDialogue
        ContactApiDialogues = BaseContractApiDialogues


        TendermintDialogue = BaseTendermintDialogue
        TendermintDialogues = BaseTendermintDialogues
        """
    )

    def get_file_content(self) -> str:
        """Get the file content."""
        abci_app_cls_name = _get_abci_app_cls_name_from_dfa(self.dfa)
        return "\n".join(
            [
                FILE_HEADER,
                self.DIALOGUES_FILE.format(FSMName=abci_app_cls_name),
            ]
        )


class SkillConfigUpdater:  # pylint: disable=too-few-public-methods
    """Update the skill configuration according to the Abci classes."""

    def __init__(self, ctx: Context, skill_dir: Path, dfa: DFA) -> None:
        """
        Initialize the skill config updater.

        :param ctx: the AEA CLI context object.
        :param skill_dir: the directory of the AEA skill package.
        :param dfa: the DFA object.
        """
        self.ctx = ctx
        self.skill_dir = skill_dir
        self.dfa = dfa

        self.skill_config_path = self.skill_dir / DEFAULT_SKILL_CONFIG_FILE

    def update(self) -> None:
        """Update the skill configuration file."""
        config = self.ctx.skill_loader.load(self.skill_config_path.open())
        self._update_behaviours(config)
        self._update_handlers(config)
        self._update_models(config)
        self._update_dependencies(config)
        self.ctx.skill_loader.dump(config, self.skill_config_path.open("w"))
        fingerprint_item(self.ctx, SKILL, config.public_id)

    def _update_behaviours(self, config: SkillConfig) -> None:
        """Update the behaviours section of the skill configuration."""
        config.behaviours = CRUDCollection[SkillComponentConfiguration]()
        abci_app_cls_name = _get_abci_app_cls_name_from_dfa(self.dfa)
        round_behaviour_cls_name = _try_get_behaviour_cls_name_from_round_cls_name(
            abci_app_cls_name
        )
        main_config = SkillComponentConfiguration(round_behaviour_cls_name)
        config.behaviours.create("main", main_config)

    def _update_handlers(  # pylint: disable=no-self-use
        self, config: SkillConfig
    ) -> None:
        """Update the handlers section of the skill configuration."""
        config.handlers = CRUDCollection[SkillComponentConfiguration]()
        config.handlers.create("abci", SkillComponentConfiguration("ABCIRoundHandler"))
        config.handlers.create(
            "contract_api", SkillComponentConfiguration("ContractApiHandler")
        )
        config.handlers.create("http", SkillComponentConfiguration("HttpHandler"))
        config.handlers.create(
            "ledger_api", SkillComponentConfiguration("LedgerApiHandler")
        )
        config.handlers.create("signing", SkillComponentConfiguration("SigningHandler"))
        config.handlers.create(
            "tendermint", SkillComponentConfiguration("TendermintHandler")
        )

    def _update_models(  # pylint: disable=no-self-use
        self, config: SkillConfig
    ) -> None:
        """Update the models section of the skill configuration."""
        config.models = CRUDCollection[SkillComponentConfiguration]()
        config.models.create("state", SkillComponentConfiguration("SharedState"))
        config.models.create("requests", SkillComponentConfiguration("Requests"))
        config.models.create("params", SkillComponentConfiguration("Params"))

    def _update_dependencies(self, config: SkillConfig) -> None:
        """Update skill dependencies."""
        # retrieve the actual valory/abstract_round_abci package
        agent_config = self._load_agent_config()
        abstract_round_abci = [
            public_id
            for public_id in agent_config.skills
            if public_id.author == "valory" and public_id.name == "abstract_round_abci"
        ][0]
        config.skills.add(abstract_round_abci)

    def _load_agent_config(self) -> AgentConfig:
        """Load the current agent configuration."""
        with (Path(self.ctx.cwd) / DEFAULT_AEA_CONFIG_FILE).open() as f:
            return self.ctx.agent_loader.load(f)


<<<<<<< HEAD
=======
class ScaffoldABCISkill:
    """Utility class that implements the scaffolding of the ABCI skill."""

    def __init__(self, ctx: Context, skill_name: str, dfa: DFA) -> None:
        """Initialize the utility class."""
        self.ctx = ctx
        self.skill_name = skill_name
        self.dfa = dfa

    @property
    def skill_dir(self) -> Path:
        """Get the directory to the skill."""
        return Path(SKILLS, self.skill_name)

    def do_scaffolding(self) -> None:
        """Do the scaffolding."""
        self._scaffold_rounds()
        self._scaffold_behaviours()
        self._scaffold_payloads()
        self._scaffold_models()
        self._scaffold_handlers()
        self._scaffold_dialogues()

        # remove original 'my_model.py' file
        shutil.rmtree(self.skill_dir / "my_model.py", ignore_errors=True)

        self._remove_pycache()
        self._update_config()

    def _scaffold_rounds(self) -> None:
        """Scaffold the 'rounds.py' module."""
        click.echo(f"Generating module {RoundFileGenerator.FILENAME}...")
        RoundFileGenerator(self.ctx, self.skill_name, self.dfa).write_file(
            self.skill_dir
        )

    def _scaffold_behaviours(self) -> None:
        """Scaffold the 'behaviours.py' module."""
        click.echo(f"Generating module {BehaviourFileGenerator.FILENAME}...")
        BehaviourFileGenerator(self.ctx, self.skill_name, self.dfa).write_file(
            self.skill_dir
        )

    def _scaffold_payloads(self) -> None:
        """Scaffold the 'payloads.py' module."""
        click.echo(f"Generating module {PayloadsFileGenerator.FILENAME}...")
        PayloadsFileGenerator(self.ctx, self.skill_name, self.dfa).write_file(
            self.skill_dir
        )

    def _scaffold_models(self) -> None:
        """Scaffold the 'models.py' module."""
        click.echo(f"Generating module {ModelsFileGenerator.FILENAME}...")
        ModelsFileGenerator(self.ctx, self.skill_name, self.dfa).write_file(
            self.skill_dir
        )

    def _scaffold_handlers(self) -> None:
        """Scaffold the 'handlers.py' module."""
        click.echo(f"Generating module {HandlersFileGenerator.FILENAME}...")
        HandlersFileGenerator(self.ctx, self.skill_name, self.dfa).write_file(
            self.skill_dir
        )

    def _scaffold_dialogues(self) -> None:
        """Scaffold the 'dialogues.py' module."""
        click.echo(f"Generating module {DialoguesFileGenerator.FILENAME}...")
        DialoguesFileGenerator(self.ctx, self.skill_name, self.dfa).write_file(
            self.skill_dir
        )

    def _update_config(self) -> None:
        """Update the skill configuration."""
        click.echo("Updating skill configuration...")
        SkillConfigUpdater(self.ctx, self.skill_dir, self.dfa).update()

    def _remove_pycache(self) -> None:
        """Remove __pycache__ folders."""
        for path in self.skill_dir.rglob("*__pycache__*"):
            shutil.rmtree(path, ignore_errors=True)


>>>>>>> 45e96006
def _add_abstract_round_abci_if_not_present(ctx: Context) -> None:
    """Add 'abstract_round_abci' skill if not present."""
    abstract_round_abci_public_id = PublicId.from_str(
        ABSTRACT_ROUND_ABCI_SKILL_WITH_HASH
    )
    if abstract_round_abci_public_id.to_latest() not in {
        public_id.to_latest() for public_id in ctx.agent_config.skills
    }:
        click.echo(
            "Skill valory/abstract_round_abci not found in agent dependencies, adding it..."
        )
        add_item(ctx, SKILL, abstract_round_abci_public_id)


# Scaffolding of tests
class RoundTestsFileGenerator(RoundFileGenerator):
    """RoundTestsFileGenerator"""

    FILENAME = "tests_" + ROUNDS_FILENAME

    ROUNDS_FILE_HEADER = dedent(
        """\
        \"\"\"This package contains the tests for rounds of {FSMName}.\"\"\"

        from typing import Any, Dict, List, Callable, Hashable
        from dataclasses import dataclass, field

        import pytest

        # TODO: define and import specific payloads explicitly by name
        from packages.{author}.skills.{skill_name}.payloads import *
        from packages.{author}.skills.{skill_name}.rounds import (
            Event,
            SynchronizedData,
            {non_degenerate_rounds}
        )
        from packages.valory.skills.abstract_round_abci.base import (
            BaseTxPayload,
        )
        from tests.test_skills.test_abstract_round_abci.test_base_rounds import (
            BaseRoundTestClass,
            BaseOnlyKeeperSendsRoundTest,
            BaseCollectDifferentUntilThresholdRoundTest,
            BaseCollectSameUntilThresholdRoundTest,
         )


        @dataclass
        class RoundTestCase:
            \"\"\"RoundTestCase\"\"\"

            initial_data: Dict[str, Hashable]
            payloads: BaseTxPayload
            final_data: Dict[str, Hashable]
            event: Event
            synchronized_data_attr_checks: List[Callable] = field(default_factory=list)


        MAX_PARTICIPANTS: int = 4

    """
    )

    BASE_CLASS = dedent(
        """\
        class Base{FSMName}RoundTestClass(BaseRoundTestClass):
            \"\"\"Base test class for {FSMName} rounds.\"\"\"

            synchronized_data: SynchronizedData
            _synchronized_data_class = SynchronizedData
            _event_class = Event

            def run_test(self, test_case: RoundTestCase, **kwargs) -> None:
                \"\"\"Run the test\"\"\"

                self.synchronized_data.update(**test_case.initial_data)

                test_round = self.round_class(
                    synchronized_data=self.synchronized_data,
                    consensus_params=self.consensus_params,
                )

                self._complete_run(
                    self._test_round(
                        test_round=test_round,
                        round_payloads=test_case.payloads,
                        synchronized_data_update_fn=lambda sync_data, _: sync_data.update(**test_case.final_data),
                        synchronized_data_attr_checks=test_case.synchronized_data_attr_checks,
                        exit_event=test_case.event,
                        **kwargs,  # varies per BaseRoundTestClass child
                    )
                )

            """
    )

    ROUND_CLS_TEMPLATE = dedent(
        """\
        class Test{RoundCls}(Base{FSMName}RoundTestClass):
            \"\"\"Tests for {RoundCls}.\"\"\"

            round_class = {RoundCls}

            # TODO: provide test cases
            @pytest.mark.parametrize("test_case, kwargs", [])
            def test_run(self, test_case: RoundTestCase, **kwargs: Any) -> None:
                \"\"\"Run tests.\"\"\"

                self.run_test(test_case, **kwargs)

    """
    )

    def get_file_content(self) -> str:
        """Scaffold the 'test_rounds.py' file."""

        rounds_header_section = self._get_rounds_header_section()
        rounds_section = self._get_rounds_section()

        rounds_file_content = "\n".join(
            [
                FILE_HEADER,
                rounds_header_section,
                rounds_section,
            ]
        )

        return rounds_file_content

    def _get_rounds_header_section(self) -> str:
        """Get the rounds header section."""

        rounds = self.dfa.states - self.dfa.final_states

        return self.ROUNDS_FILE_HEADER.format(
            FSMName=_get_abci_app_cls_name_from_dfa(self.dfa),
            author=self.author,
            skill_name=self.skill_name,
            non_degenerate_rounds=indent(",\n".join(rounds), " " * 4).strip() + ",",
        )

    def _get_rounds_section(self) -> str:
        """Get rounds section"""

        all_round_classes_str = [self.BASE_CLASS.format(FSMName=self.fsm_name)]

        for abci_round_name in self.dfa.states - self.dfa.final_states:
            round_class_str = self.ROUND_CLS_TEMPLATE.format(
                FSMName=self.fsm_name,
                RoundCls=abci_round_name,
            )
            all_round_classes_str.append(round_class_str)

        return "\n".join(all_round_classes_str)


class BehaviourTestsFileGenerator(BehaviourFileGenerator):
    """File generator for 'test_behaviours.py' modules."""

    FILENAME = "test_" + BEHAVIOURS_FILENAME

    BEHAVIOUR_FILE_HEADER = dedent(
        """\
        \"\"\"This package contains round behaviours of {AbciAppCls}.\"\"\"

        from pathlib import Path
        from typing import Any, Dict, Hashable, Optional, Type
        from dataclasses import dataclass

        import pytest

        from packages.valory.skills.abstract_round_abci.base import AbciAppDB
        from packages.valory.skills.abstract_round_abci.behaviours import (
            AbstractRoundBehaviour,
            BaseBehaviour,
            make_degenerate_behaviour,
        )
        from packages.{author}.skills.{skill_name}.behaviours import (
            {FSMName}BaseBehaviour,
            {non_degenerate_behaviours},
        )
        from packages.{author}.skills.{skill_name}.rounds import (
            SynchronizedData,
            DegenerateRound,
            Event,
            {AbciAppCls},
            {rounds},
        )

        from tests.conftest import ROOT_DIR
        from tests.test_skills.test_abstract_round_abci.test_tools.base import (
            FSMBehaviourBaseCase,
        )


        @dataclass
        class BehaviourTestCase:
            \"\"\"BehaviourTestCase\"\"\"

            initial_data: Dict[str, Hashable]
            event: Event

        """
    )

    BASE_CLASS = dedent(
        """\
        class Base{FSMName}Test(FSMBehaviourBaseCase):
            \"\"\"Base test case.\"\"\"

            path_to_skill = Path(ROOT_DIR, "packages", "{author}", "skills", "{skill_name}")

            behaviour: {FSMName}BaseBehaviour
            behaviour_class: Type[{FSMName}BaseBehaviour]
            next_behaviour_class: Type[{FSMName}BaseBehaviour]
            synchronized_data: SynchronizedData
            done_event = Event.DONE

            def fast_forward(self, data: Optional[Dict[str, Any]] = None) -> None:
                \"\"\"Fast-forward on initialization\"\"\"

                data = data if data is not None else {{}}
                self.fast_forward_to_behaviour(
                    self.behaviour,
                    self.behaviour_class.behaviour_id,
                    SynchronizedData(AbciAppDB(setup_data=AbciAppDB.data_to_lists(data))),
                )
                assert self.behaviour.behaviour_id == self.behaviour_class.behaviour_id

            def complete(self, event: Event) -> None:
                \"\"\" Complete test \"\"\"

                self.behaviour.act_wrapper()
                self.mock_a2a_transaction()
                self._test_done_flag_set()
                self.end_round(done_event=event)
                assert self.behaviour.behaviour_id == self.next_behaviour_class.behaviour_id

    """
    )

    BEHAVIOUR_CLS_TEMPLATE = dedent(
        """\
        class Test{BehaviourCls}(Base{FSMName}Test):
            \"\"\"Tests {BehaviourCls}\"\"\"

            # TODO: set next_behaviour_class
            behaviour_class: Type[BaseBehaviour] = {BehaviourCls}
            next_behaviour_class: Type[BaseBehaviour] = ...

            # TODO: provide test cases
            @pytest.mark.parametrize("test_case, kwargs", [])
            def test_run(self, test_case: BehaviourTestCase, **kwargs: Any) -> None:
                \"\"\"Run tests.\"\"\"

                self.fast_forward(test_case.initial_data)
                # TODO: mock the necessary calls
                # self.mock_ ...
                self.complete(test_case.event)

    """
    )

    def get_file_content(self) -> str:
        """Scaffold the 'test_behaviours.py' file."""

        behaviour_header_section = self._get_behaviour_header_section()
        behaviour_section = self._get_behaviour_section()

        behaviour_file_content = "\n".join(
            [
                FILE_HEADER,
                behaviour_header_section,
                behaviour_section,
            ]
        )

        return behaviour_file_content

    @property
    def non_degenerate_behaviours(self) -> Set[str]:
        """Non-degenerate behaviours"""

        rounds = self.dfa.states - self.dfa.final_states
        return {r.replace("Round", "Behaviour") for r in rounds}

    def _get_behaviour_header_section(self) -> str:
        """Get the rounds header section."""

        rounds = self.dfa.states
        behaviours = self.non_degenerate_behaviours
        return self.BEHAVIOUR_FILE_HEADER.format(
            AbciAppCls=self.abci_app_name,
            FSMName=self.fsm_name,
            author=self.author,
            skill_name=self.skill_name,
            rounds=indent(",\n".join(rounds), " " * 4).strip(),
            non_degenerate_behaviours=indent(",\n".join(behaviours), " " * 4).strip(),
        )

    def _get_behaviour_section(self) -> str:
        """Get behaviour section"""

        all_behaviour_classes_str = [
            self.BASE_CLASS.format(
                FSMName=self.fsm_name,
                author=self.author,
                skill_name=self.skill_name,
            )
        ]

        for abci_behaviour_name in self.non_degenerate_behaviours:
            round_class_str = self.BEHAVIOUR_CLS_TEMPLATE.format(
                FSMName=self.fsm_name,
                BehaviourCls=abci_behaviour_name,
            )
            all_behaviour_classes_str.append(round_class_str)

        return "\n".join(all_behaviour_classes_str)


class ModelTestFileGenerator(AbstractFileGenerator):
    """File generator for 'test_models.py'."""

    FILENAME = "test_" + MODELS_FILENAME

    MODELS_FILE = dedent(
        """\
        \"\"\"Test the models.py module of the {FSMName}.\"\"\"

        from packages.valory.skills.abstract_round_abci.test_tools.base import DummyContext
        from packages.{author}.skills.{skill_name}.models import SharedState


        class TestSharedState:
            \"\"\"Test SharedState class.\"\"\"

            def test_initialization(self) -> None:
                \"\"\"Test initialization.\"\"\"
                SharedState(name="", skill_context=DummyContext())

        """
    )

    def _get_models_header_section(self) -> str:
        """Get the models header section."""

        return self.MODELS_FILE.format(
            FSMName=self.fsm_name,
            author=self.author,
            skill_name=self.skill_name,
        )

    def get_file_content(self) -> str:
        """Get the file content."""

        return "\n".join([FILE_HEADER, self._get_models_header_section()])


class HandlersTestFileGenerator(AbstractFileGenerator):
    """File generator for 'test_dialogues.py'."""

    FILENAME = "test_" + HANDLERS_FILENAME

    HANDLERS_FILE = dedent(
        """\
        \"\"\"Test the handlers.py module of the {FSMName}.\"\"\"

        import packages.{author}.skills.{skill_name}.handlers  # noqa


        def test_import() -> None:
            \"\"\"Test that the 'handlers.py' of the {FSMName} can be imported.\"\"\"

        """
    )

    def _get_handlers_header_section(self) -> str:
        """Get the handlers header section."""

        return self.HANDLERS_FILE.format(
            FSMName=self.fsm_name,
            author=self.author,
            skill_name=self.skill_name,
        )

    def get_file_content(self) -> str:
        """Get the file content."""

        return "\n".join([FILE_HEADER, self._get_handlers_header_section()])


class DialoguesTestFileGenerator(AbstractFileGenerator):
    """File generator for 'test_dialogues.py'."""

    FILENAME = "test_" + DIALOGUES_FILENAME

    DIALOGUES_FILE = dedent(
        """\
        \"\"\"Test the dialogues.py module of the {FSMName}.\"\"\"

        import packages.{author}.skills.{skill_name}.dialogues  # noqa


        def test_import() -> None:
            \"\"\"Test that the 'dialogues.py' of the {FSMName} can be imported.\"\"\"
        """
    )

    def _get_dialogues_header_section(self) -> str:
        """Get the dialogues header section."""

        return self.DIALOGUES_FILE.format(
            FSMName=self.fsm_name,
            author=self.author,
            skill_name=self.skill_name,
        )

    def get_file_content(self) -> str:
        """Get the file content."""

        return "\n".join([FILE_HEADER, self._get_dialogues_header_section()])


class ScaffoldABCISkill:
    """Utility class that implements the scaffolding of the ABCI skill."""

    file_generators: List[Type[AbstractFileGenerator]] = [
        RoundFileGenerator,
        BehaviourFileGenerator,
        ModelsFileGenerator,
        HandlersFileGenerator,
        DialoguesFileGenerator,
    ]

    test_file_generators: List[Type[AbstractFileGenerator]] = [
        RoundTestsFileGenerator,
        BehaviourTestsFileGenerator,
        ModelTestFileGenerator,
        HandlersTestFileGenerator,
        DialoguesTestFileGenerator,
    ]

    def __init__(self, ctx: Context, skill_name: str, dfa: DFA) -> None:
        """Initialize the utility class."""
        self.ctx = ctx
        self.skill_name = skill_name
        self.dfa = dfa

    @property
    def skill_dir(self) -> Path:
        """Get the directory to the skill."""
        return Path(SKILLS, self.skill_name)

    @property
    def skill_test_dir(self) -> Path:
        """Get the directory to the skill tests."""
        return self.skill_dir / "tests"

    def do_scaffolding(self) -> None:
        """Do the scaffolding."""

        self.skill_dir.mkdir(exist_ok=True)
        self.skill_test_dir.mkdir(exist_ok=True)

<<<<<<< HEAD
        file_dirs = self.skill_dir, self.skill_test_dir
        file_gens = self.file_generators, self.test_file_generators
        for (f_dir, gens) in zip(file_dirs, file_gens):
            for f_gen in gens:
                click.echo(f"Generating module {f_gen.FILENAME}...")
                f_gen(self.ctx, self.skill_name, self.dfa).write_file(f_dir)
=======
        self._remove_pycache()
        self._update_config()

    def _scaffold_rounds(self) -> None:
        """Scaffold the tests for rounds"""
        click.echo(f"Generating test module {RoundTestsFileGenerator.FILENAME}...")
        RoundTestsFileGenerator(self.ctx, self.skill_name, self.dfa).write_file(
            self.skill_test_dir
        )
>>>>>>> 45e96006

        # remove original 'my_model.py' file
        shutil.rmtree(self.skill_dir / "my_model.py", ignore_errors=True)

        self._remove_pycache()
        self._update_config()

    def _update_config(self) -> None:
        """Update the skill configuration."""
        click.echo("Updating skill configuration...")
        SkillConfigUpdater(self.ctx, self.skill_dir, self.dfa).update()

    def _remove_pycache(self) -> None:
        """Remove __pycache__ folders."""
        for path in self.skill_dir.rglob("*__pycache__*"):
            shutil.rmtree(path, ignore_errors=True)


@scaffold.command()  # noqa
@registry_flag()
@click.argument("skill_name", type=str, required=True)
@click.option("--spec", type=click.Path(exists=True, dir_okay=False), required=True)
@pass_ctx
def fsm(ctx: Context, registry: str, skill_name: str, spec: str) -> None:
    """Add an ABCI skill scaffolding from an FSM specification."""
    ctx.registry_type = registry
    # check abstract_round_abci is in dependencies; if not, add it
    _add_abstract_round_abci_if_not_present(ctx)

    # scaffold AEA skill - as usual
    scaffold_item(ctx, SKILL, skill_name)

    # process FSM specification
    spec_path = Path(spec)
    with spec_path.open(encoding="utf-8") as fp:
        dfa = DFA.load(fp, input_format="yaml")

    ScaffoldABCISkill(ctx, skill_name, dfa).do_scaffolding()<|MERGE_RESOLUTION|>--- conflicted
+++ resolved
@@ -864,91 +864,6 @@
             return self.ctx.agent_loader.load(f)
 
 
-<<<<<<< HEAD
-=======
-class ScaffoldABCISkill:
-    """Utility class that implements the scaffolding of the ABCI skill."""
-
-    def __init__(self, ctx: Context, skill_name: str, dfa: DFA) -> None:
-        """Initialize the utility class."""
-        self.ctx = ctx
-        self.skill_name = skill_name
-        self.dfa = dfa
-
-    @property
-    def skill_dir(self) -> Path:
-        """Get the directory to the skill."""
-        return Path(SKILLS, self.skill_name)
-
-    def do_scaffolding(self) -> None:
-        """Do the scaffolding."""
-        self._scaffold_rounds()
-        self._scaffold_behaviours()
-        self._scaffold_payloads()
-        self._scaffold_models()
-        self._scaffold_handlers()
-        self._scaffold_dialogues()
-
-        # remove original 'my_model.py' file
-        shutil.rmtree(self.skill_dir / "my_model.py", ignore_errors=True)
-
-        self._remove_pycache()
-        self._update_config()
-
-    def _scaffold_rounds(self) -> None:
-        """Scaffold the 'rounds.py' module."""
-        click.echo(f"Generating module {RoundFileGenerator.FILENAME}...")
-        RoundFileGenerator(self.ctx, self.skill_name, self.dfa).write_file(
-            self.skill_dir
-        )
-
-    def _scaffold_behaviours(self) -> None:
-        """Scaffold the 'behaviours.py' module."""
-        click.echo(f"Generating module {BehaviourFileGenerator.FILENAME}...")
-        BehaviourFileGenerator(self.ctx, self.skill_name, self.dfa).write_file(
-            self.skill_dir
-        )
-
-    def _scaffold_payloads(self) -> None:
-        """Scaffold the 'payloads.py' module."""
-        click.echo(f"Generating module {PayloadsFileGenerator.FILENAME}...")
-        PayloadsFileGenerator(self.ctx, self.skill_name, self.dfa).write_file(
-            self.skill_dir
-        )
-
-    def _scaffold_models(self) -> None:
-        """Scaffold the 'models.py' module."""
-        click.echo(f"Generating module {ModelsFileGenerator.FILENAME}...")
-        ModelsFileGenerator(self.ctx, self.skill_name, self.dfa).write_file(
-            self.skill_dir
-        )
-
-    def _scaffold_handlers(self) -> None:
-        """Scaffold the 'handlers.py' module."""
-        click.echo(f"Generating module {HandlersFileGenerator.FILENAME}...")
-        HandlersFileGenerator(self.ctx, self.skill_name, self.dfa).write_file(
-            self.skill_dir
-        )
-
-    def _scaffold_dialogues(self) -> None:
-        """Scaffold the 'dialogues.py' module."""
-        click.echo(f"Generating module {DialoguesFileGenerator.FILENAME}...")
-        DialoguesFileGenerator(self.ctx, self.skill_name, self.dfa).write_file(
-            self.skill_dir
-        )
-
-    def _update_config(self) -> None:
-        """Update the skill configuration."""
-        click.echo("Updating skill configuration...")
-        SkillConfigUpdater(self.ctx, self.skill_dir, self.dfa).update()
-
-    def _remove_pycache(self) -> None:
-        """Remove __pycache__ folders."""
-        for path in self.skill_dir.rglob("*__pycache__*"):
-            shutil.rmtree(path, ignore_errors=True)
-
-
->>>>>>> 45e96006
 def _add_abstract_round_abci_if_not_present(ctx: Context) -> None:
     """Add 'abstract_round_abci' skill if not present."""
     abstract_round_abci_public_id = PublicId.from_str(
@@ -1414,24 +1329,12 @@
         self.skill_dir.mkdir(exist_ok=True)
         self.skill_test_dir.mkdir(exist_ok=True)
 
-<<<<<<< HEAD
         file_dirs = self.skill_dir, self.skill_test_dir
         file_gens = self.file_generators, self.test_file_generators
         for (f_dir, gens) in zip(file_dirs, file_gens):
             for f_gen in gens:
                 click.echo(f"Generating module {f_gen.FILENAME}...")
                 f_gen(self.ctx, self.skill_name, self.dfa).write_file(f_dir)
-=======
-        self._remove_pycache()
-        self._update_config()
-
-    def _scaffold_rounds(self) -> None:
-        """Scaffold the tests for rounds"""
-        click.echo(f"Generating test module {RoundTestsFileGenerator.FILENAME}...")
-        RoundTestsFileGenerator(self.ctx, self.skill_name, self.dfa).write_file(
-            self.skill_test_dir
-        )
->>>>>>> 45e96006
 
         # remove original 'my_model.py' file
         shutil.rmtree(self.skill_dir / "my_model.py", ignore_errors=True)
